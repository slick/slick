--- conflicted
+++ resolved
@@ -3,13 +3,8 @@
 language: scala
 scala:
   - 2.11.12
-<<<<<<< HEAD
   - 2.12.10
-  - 2.13.0
-=======
-  - 2.12.9
   - 2.13.1
->>>>>>> e319ca12
 env:
   matrix:
     - ADOPTOPENJDK=8
