--- conflicted
+++ resolved
@@ -3,13 +3,8 @@
 libraryDependencies ++= List(
   "com.typesafe.slick" %% "slick" % "3.2.3",
   "org.slf4j" % "slf4j-nop" % "1.7.26",
-<<<<<<< HEAD
   "com.h2database" % "h2" % "1.4.200",
-  "org.xerial" % "sqlite-jdbc" % "3.27.2.1"
-=======
-  "com.h2database" % "h2" % "1.4.199",
   "org.xerial" % "sqlite-jdbc" % "3.34.0"
->>>>>>> 379b4b85
 )
 
 scalacOptions += "-deprecation"
