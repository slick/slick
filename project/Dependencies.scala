--- conflicted
+++ resolved
@@ -21,13 +21,8 @@
     "junit" % "junit-dep" % "4.11",
     "com.github.sbt" % "junit-interface" % "0.13.2"
   )
-<<<<<<< HEAD
-  val logback = "ch.qos.logback" % "logback-classic" % "1.2.9"
-  val hikariCP = "com.zaxxer" % "HikariCP" % "5.0.0"
-=======
   val logback = "ch.qos.logback" % "logback-classic" % "1.2.10"
   val hikariCP = "com.zaxxer" % "HikariCP" % "4.0.3"
->>>>>>> 677773c5
 
   val h2 = "com.h2database" % "h2" % "1.4.200"
   val sqlServer = {
