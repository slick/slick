import sbt.*
import sbt.Keys.scalaVersion

/** Dependencies for reuse in different parts of the build */
object Dependencies {
  val scala212 = "2.12.19"
  val scala213 = "2.13.14"
  val scala3 = "3.3.1"

  val scalaVersions = Seq(scala212, scala213, scala3) // When updating these also update ci.yml and .mergify.yml

  val slf4j = "org.slf4j" % "slf4j-api" % "2.0.13"
  val typesafeConfig = "com.typesafe" % "config" % "1.4.3"
  val reactiveStreamsVersion = "1.0.4"
  val reactiveStreams = "org.reactivestreams" % "reactive-streams" % reactiveStreamsVersion
  val reactiveStreamsTCK = "org.reactivestreams" % "reactive-streams-tck" % reactiveStreamsVersion

  val scalaCollectionCompat = Def.setting {
    CrossVersion.partialVersion(scalaVersion.value) match {
      case Some((2, n)) if n == 12 =>
        Seq("org.scala-lang.modules" %% "scala-collection-compat" % "2.12.0")
      case _ =>
        Seq.empty
    }
  }

  def mainDependencies = Seq(slf4j, typesafeConfig, reactiveStreams)

  val junit = Seq(
    "junit" % "junit-dep" % "4.11",
    "com.github.sbt" % "junit-interface" % "0.13.3"
  )
  val logback = "ch.qos.logback" % "logback-classic" % "1.5.6"
  val hikariCP = "com.zaxxer" % "HikariCP" % "5.1.0"

  val h2 = "com.h2database" % "h2" % "1.4.200"
  val sqlServer = {
    val javaVersion = System.getProperty("java.version")
    val jreVersionToUse = if (javaVersion.startsWith("11") || javaVersion.startsWith("12")) {
      "11"
    } else "8"
    "com.microsoft.sqlserver" % "mssql-jdbc" % s"7.2.2.jre$jreVersionToUse"
  }

  val testDBs = Seq(
    h2,
    sqlServer,
    "org.apache.derby" % "derby" % "10.14.2.0",
    "org.xerial" % "sqlite-jdbc" % "3.41.0.0",
    "org.hsqldb" % "hsqldb" % "2.7.2",
    "org.postgresql" % "postgresql" % "42.7.3",
    "com.mysql" % "mysql-connector-j" % "8.4.0",
<<<<<<< HEAD
    "com.oracle.database.jdbc.debug" % "ojdbc8_g" % "21.13.0.0",
=======
    "com.oracle.database.jdbc.debug" % "ojdbc8_g" % "21.14.0.0",
>>>>>>> f04986c1
    "com.ibm.db2.jcc" % "db2jcc" % "db2jcc4"
  )

  val paxExamVersion = "4.13.5"
  val paxExam = Seq(
    "org.ops4j.pax.exam"     % "pax-exam-container-native"  % paxExamVersion,
    "org.ops4j.pax.exam"     % "pax-exam-junit4"            % paxExamVersion,
    "org.ops4j.pax.exam"     % "pax-exam-link-assembly"     % paxExamVersion,
    "org.apache.felix"       % "org.apache.felix.framework" % "7.0.5"
  )
}<|MERGE_RESOLUTION|>--- conflicted
+++ resolved
@@ -50,11 +50,7 @@
     "org.hsqldb" % "hsqldb" % "2.7.2",
     "org.postgresql" % "postgresql" % "42.7.3",
     "com.mysql" % "mysql-connector-j" % "8.4.0",
-<<<<<<< HEAD
-    "com.oracle.database.jdbc.debug" % "ojdbc8_g" % "21.13.0.0",
-=======
     "com.oracle.database.jdbc.debug" % "ojdbc8_g" % "21.14.0.0",
->>>>>>> f04986c1
     "com.ibm.db2.jcc" % "db2jcc" % "db2jcc4"
   )
 
