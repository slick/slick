import sbt._

/** Dependencies for reuse in different parts of the build */
object Dependencies {

  // NOTE: remember to change the version numbers in the sample projects
  // when changing them here

  val scalaVersions = Seq("2.12.14", "2.13.6") // When updating these also update ci.yml and appveyor.yml

  val slf4j = "org.slf4j" % "slf4j-api" % "1.7.32"
  val typesafeConfig = "com.typesafe" % "config" % "1.4.1"
  val reactiveStreamsVersion = "1.0.3"
  val reactiveStreams = "org.reactivestreams" % "reactive-streams" % reactiveStreamsVersion
  val reactiveStreamsTCK = "org.reactivestreams" % "reactive-streams-tck" % reactiveStreamsVersion
  val scalaCollectionCompat = "org.scala-lang.modules" %% "scala-collection-compat" % "2.5.0"

  def mainDependencies = Seq(slf4j, typesafeConfig, reactiveStreams, scalaCollectionCompat)

  val junit = Seq(
    "junit" % "junit-dep" % "4.11",
    "com.novocode" % "junit-interface" % "0.11"
  )
<<<<<<< HEAD
  val logback = "ch.qos.logback" % "logback-classic" % "1.2.4"
  val hikariCP = "com.zaxxer" % "HikariCP" % "5.0.0"
=======
  val logback = "ch.qos.logback" % "logback-classic" % "1.2.5"
  val hikariCP = "com.zaxxer" % "HikariCP" % "4.0.3"
>>>>>>> fe3ca28d

  val h2 = "com.h2database" % "h2" % "1.4.200"
  val sqlServer = {
    val javaVersion = System.getProperty("java.version")
    val jreVersionToUse = if (javaVersion.startsWith("11") || javaVersion.startsWith("12")) {
      "11"
    } else "8"
    "com.microsoft.sqlserver" % "mssql-jdbc" % s"7.2.2.jre$jreVersionToUse"
  }

  val testDBs = Seq(
    h2,
    sqlServer,
    "org.apache.derby" % "derby" % "10.14.2.0",
    "org.xerial" % "sqlite-jdbc" % "3.36.0.1",
    "org.hsqldb" % "hsqldb" % "2.5.2",
    "org.postgresql" % "postgresql" % "42.2.23",
    "mysql" % "mysql-connector-java" % "8.0.26",
    "net.sourceforge.jtds" % "jtds" % "1.3.1",
    "com.oracle.database.jdbc.debug" % "ojdbc8_g" % "21.1.0.0"
  )

  val paxExamVersion = "4.13.1"
  val paxExam = Seq(
    "org.ops4j.pax.exam"     % "pax-exam-container-native"  % paxExamVersion,
    "org.ops4j.pax.exam"     % "pax-exam-junit4"            % paxExamVersion,
    "org.ops4j.pax.exam"     % "pax-exam-link-assembly"     % paxExamVersion,
    "org.apache.felix"       % "org.apache.felix.framework" % "6.0.2"
  )
}<|MERGE_RESOLUTION|>--- conflicted
+++ resolved
@@ -21,13 +21,8 @@
     "junit" % "junit-dep" % "4.11",
     "com.novocode" % "junit-interface" % "0.11"
   )
-<<<<<<< HEAD
-  val logback = "ch.qos.logback" % "logback-classic" % "1.2.4"
-  val hikariCP = "com.zaxxer" % "HikariCP" % "5.0.0"
-=======
   val logback = "ch.qos.logback" % "logback-classic" % "1.2.5"
   val hikariCP = "com.zaxxer" % "HikariCP" % "4.0.3"
->>>>>>> fe3ca28d
 
   val h2 = "com.h2database" % "h2" % "1.4.200"
   val sqlServer = {
