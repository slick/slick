--- conflicted
+++ resolved
@@ -38,15 +38,9 @@
     sqlServer,
     "org.apache.derby" % "derby" % "10.14.2.0",
     "org.xerial" % "sqlite-jdbc" % "3.36.0.3",
-<<<<<<< HEAD
-    "org.hsqldb" % "hsqldb" % "2.6.1",
-    "org.postgresql" % "postgresql" % "42.3.1",
-    "mysql" % "mysql-connector-java" % "8.0.27",
-=======
     "org.hsqldb" % "hsqldb" % "2.5.2",
     "org.postgresql" % "postgresql" % "42.3.2",
     "mysql" % "mysql-connector-java" % "8.0.28",
->>>>>>> be8ab7cf
     "net.sourceforge.jtds" % "jtds" % "1.3.1",
     "com.oracle.database.jdbc.debug" % "ojdbc8_g" % "21.4.0.0.1"
   )
