--- conflicted
+++ resolved
@@ -38,13 +38,8 @@
     sqlServer,
     "org.apache.derby" % "derby" % "10.14.2.0",
     "org.xerial" % "sqlite-jdbc" % "3.36.0.3",
-<<<<<<< HEAD
-    "org.hsqldb" % "hsqldb" % "2.6.1",
-    "org.postgresql" % "postgresql" % "42.3.0",
-=======
     "org.hsqldb" % "hsqldb" % "2.5.2",
     "org.postgresql" % "postgresql" % "42.3.1",
->>>>>>> aff34168
     "mysql" % "mysql-connector-java" % "8.0.27",
     "net.sourceforge.jtds" % "jtds" % "1.3.1",
     "com.oracle.database.jdbc.debug" % "ojdbc8_g" % "21.3.0.0"
