--- conflicted
+++ resolved
@@ -19,11 +19,7 @@
     strategy:
       matrix:
         java: [ 11, 17 ]
-<<<<<<< HEAD
-        scala: [ 2.12.17, 2.13.10 ]
-=======
         scala: [ 2.12.x, 2.13.x ]
->>>>>>> beec9be4
 
     services:
       postgres:
