package scala.slick.compiler

import scala.collection.immutable.HashMap
import scala.slick.SlickException
import scala.slick.util.{SlickLogger, Logging}
import scala.slick.ast.{SymbolNamer, Node}
import org.slf4j.LoggerFactory

/** An immutable, stateless query compiler consisting of a series of phases */
class QueryCompiler(val phases: Vector[Phase]) extends Logging {
  protected[this] lazy val benchmarkLogger = new SlickLogger(LoggerFactory.getLogger(getClass.getName+"Benchmark"))

  /** Return a new compiler with the new phase added at the end. */
  def + (p: Phase) = new QueryCompiler(phases :+ p)

  /** Return a new compiler with the new phases added at the end. */
  def ++ (ps: Seq[Phase]) = new QueryCompiler(phases ++ ps)

  /** Return a new compiler with the new phase added directly after another
   * phase (or a different implementation of the same phase name). */
  def addAfter(p: Phase, after: Phase) = new QueryCompiler({
    val i = phases.lastIndexWhere(_.name == after.name)
    if(i == -1) throw new SlickException("Previous phase "+after.name+" not found")
    else phases.patch(i+1, Seq(p), 0)
  })

  /** Return a new compiler with the new phase added directly before another
    * phase (or a different implementation of the same phase name). */
  def addBefore(p: Phase, before: Phase) = new QueryCompiler({
    val i = phases.indexWhere(_.name == before.name)
    if(i == -1) throw new SlickException("Following phase "+before.name+" not found")
    else phases.patch(i, Seq(p), 0)
  })

  /** Return a new compiler without the given phase (or a different
   * implementation of the same phase name. */
  def - (p: Phase) = new QueryCompiler(phases.filterNot(_.name == p.name))

  /** Return a new compiler that replaces an existing phase by a new one with
   * the same name. The new phase must have a State that is assignable to the
   * original phase's state. */
  def replace(p: Phase) = new QueryCompiler(phases.map(o => if(o.name == p.name) p else o))

  /** Compile an AST with a new `CompilerState`. */
  def run(tree: Node): CompilerState = {
    val state = new CompilerState(this, tree)
    run(state)
  }

  /** Compile an AST in an existing `CompilerState`. This can be used for triggering
    * compilation of subtrees within the current `CompilerState`. */
  def run(state: CompilerState): CompilerState =
    runPhases(phases.iterator, state)

  /** Compile an AST in an existing `CompilerState`, stopping just before the specified phase.
    * This can be used for triggering compilation of subtrees within the current `CompilerState`. */
  def runBefore(before: Phase, state: CompilerState): CompilerState =
    runPhases(phases.iterator.takeWhile(_.name != before.name), state)

  protected[this] def runPhases(it: Iterator[Phase], state: CompilerState): CompilerState = {
    if(logger.isDebugEnabled) state.symbolNamer.use { logger.debug("Source:", state.tree) }
    if(benchmarkLogger.isDebugEnabled) {
      val (res, times) = it.foldLeft((state, Nil: List[(String, Long)])){ case ((n, times), p) =>
        val t0 = System.nanoTime()
        val pout = runPhase(p, n)
        val time = System.nanoTime() - t0
        (pout, (p.name, time) :: times)
      }
      benchmarkLogger.debug("------------------- Phase: Time ---------")
      (("TOTAL", times.map(_._2).sum) :: times).reverse.foreach { case (name, nanos) =>
        val millis = nanos / 1000000.0
        benchmarkLogger.debug(f"$name%25s: $millis%11.6f ms")
      }
      res
    } else it.foldLeft(state){ case (n,p) => runPhase(p, n) }
  }

  protected[this] def runPhase(p: Phase, state: CompilerState): CompilerState = state.symbolNamer.use {
    val s2 = p(state)
    if(s2.tree ne state.tree) logger.debug("After phase "+p.name+":", s2.tree)
    else logger.debug("After phase "+p.name+": (no change)")
    s2
  }
}

object QueryCompiler {
  /** The standard phases of the query compiler */
  val standardPhases = Vector(
    // Clean up trees from the lifted embedding
    Phase.assignUniqueSymbols,
    // Distribute and normalize
    Phase.inferTypes,
    Phase.createResultSetMapping,
    Phase.forceOuterBinds,
    // Convert to column form
    Phase.expandTables,
    Phase.expandRecords,
    Phase.flattenProjections,
    Phase.relabelUnions,
    Phase.pruneFields,
    Phase.assignTypes
  )

  /** Extra phases for translation to SQL comprehensions */
  val relationalPhases = Vector(
    Phase.resolveZipJoins,
    Phase.convertToComprehensions,
    Phase.fuseComprehensions,
<<<<<<< HEAD
    Phase.noParenthesisJoin,
=======
    Phase.noParenthesesUnion,
>>>>>>> c6df6dca
    Phase.fixRowNumberOrdering,
    Phase.hoistClientOps
  )

  /** The default compiler */
  val standard = new QueryCompiler(standardPhases)

  /** Construct a new `QueryCompiler` with the given phases */
  def apply(phases: Phase*) = new QueryCompiler(phases.toVector)
}

/** A phase of the query compiler, identified by a unique name */
trait Phase extends (CompilerState => CompilerState) with Logging {
  /** The immutable state of the phase that can also be accessed by other phases. */
  type State

  /** The unique name of the phase */
  val name: String

  /** Run the phase */
  def apply(state: CompilerState): CompilerState
}

/** The `Phase` companion objects contains ready-to-use `Phase` objects for
  * the standard phases of the query compiler */
object Phase {
  /** The standard phases of the query compiler */
  val assignUniqueSymbols = new AssignUniqueSymbols
  val inferTypes = new InferTypes
  val createResultSetMapping = new CreateResultSetMapping
  val forceOuterBinds = new ForceOuterBinds
  val expandTables = new ExpandTables
  val expandRecords = new ExpandRecords
  val flattenProjections = new FlattenProjections
  val relabelUnions = new RelabelUnions
  val pruneFields = new PruneFields
  val resolveZipJoins = new ResolveZipJoins
  val assignTypes = new AssignTypes
  val convertToComprehensions = new ConvertToComprehensions
  val fuseComprehensions = new FuseComprehensions
<<<<<<< HEAD
  val noParenthesisJoin = new NoParenthesesJoin
=======
  val noParenthesesUnion = new NoParenthesesUnion
>>>>>>> c6df6dca
  val fixRowNumberOrdering = new FixRowNumberOrdering
  val hoistClientOps = new HoistClientOps

  /* Extra phases that are not enabled by default */
  val rewriteBooleans = new RewriteBooleans
  val specializeParameters = new SpecializeParameters
}

/** The current state of a compiler run, consisting of the current AST and
  * additional immutable state of individual phases. Mutability is confined
  * to the SymbolNamer. The state is tied to a specific compiler instance so
  * that phases can call back into the compiler. */
class CompilerState private (val compiler: QueryCompiler, val symbolNamer: SymbolNamer,
                             val tree: Node, state: HashMap[String, Any]) {
  def this(compiler: QueryCompiler, tree: Node) =
    this(compiler, new SymbolNamer("s", "t"), tree, new HashMap)

  /** Get the phase state for a phase */
  def get[P <: Phase](p: P): Option[p.State] = state.get(p.name).asInstanceOf[Option[p.State]]

  /** Return a new `CompilerState` with the given mapping of phase to phase state */
  def + [S, P <: Phase { type State = S }](t: (P, S)) =
    new CompilerState(compiler, symbolNamer, tree, state + (t._1.name -> t._2))

  /** Return a new `CompilerState` which encapsulates the specified AST */
  def withNode(n: Node) = new CompilerState(compiler, symbolNamer, n, state)

  /** Return a new `CompilerState` with a transformed AST */
  def map(f: Node => Node) = withNode(f(tree))
}<|MERGE_RESOLUTION|>--- conflicted
+++ resolved
@@ -106,11 +106,8 @@
     Phase.resolveZipJoins,
     Phase.convertToComprehensions,
     Phase.fuseComprehensions,
-<<<<<<< HEAD
     Phase.noParenthesisJoin,
-=======
     Phase.noParenthesesUnion,
->>>>>>> c6df6dca
     Phase.fixRowNumberOrdering,
     Phase.hoistClientOps
   )
@@ -151,11 +148,8 @@
   val assignTypes = new AssignTypes
   val convertToComprehensions = new ConvertToComprehensions
   val fuseComprehensions = new FuseComprehensions
-<<<<<<< HEAD
   val noParenthesisJoin = new NoParenthesesJoin
-=======
   val noParenthesesUnion = new NoParenthesesUnion
->>>>>>> c6df6dca
   val fixRowNumberOrdering = new FixRowNumberOrdering
   val hoistClientOps = new HoistClientOps
 
