--- conflicted
+++ resolved
@@ -91,12 +91,8 @@
   override val _${j}: ColumnBase[T${j}]<#if i != j>,</#if>
 </#list>)
 extends Tuple${i}(<#list 1..i as j>_${j}<#if i != j>,</#if></#list>) with Projection[(<#list 1..i as j>T${j}<#if i != j>,</#if></#list>)] {
-<<<<<<< HEAD
   <#if i != 22>def ~[U](c: ColumnBase[U]) = new Projection${i+1}(<#list 1..i as j>_${j},</#list>c)</#if>
-=======
-  <#if i != 22>def ~[U](c: Column[U]) = new Projection${i+1}(<#list 1..i as j>_${j},</#list>c)</#if>
-  <#if i != 22>def ~:[U](c: Column[U]) = new Projection${i+1}(c<#list 1..i as j>,_${j}</#list>)</#if>
->>>>>>> 0a9dea6b
+  <#if i != 22>def ~:[U](c: ColumnBase[U]) = new Projection${i+1}(c<#list 1..i as j>,_${j}</#list>)</#if>
   def getResult(driver: JdbcDriver, rs: PositionedResult) = (
 <#list 1..i as j>
     _${j}.getResult(driver, rs)<#if i != j>,</#if>
