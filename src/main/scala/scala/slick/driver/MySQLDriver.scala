--- conflicted
+++ resolved
@@ -68,11 +68,7 @@
 
     override protected def toComprehension(n: Node, liftExpression: Boolean = false) =
       super.toComprehension(n, liftExpression) match {
-<<<<<<< HEAD
-        case c @ Comprehension(from, _, None, orderBy, Some(sel), _, _, joinNodes) if hasRowNumber(sel) =>
-=======
-        case c @ Comprehension(from, _, None, orderBy, Some(sel), _, _, _) if hasRowNumber(sel) =>
->>>>>>> c6df6dca
+        case c @ Comprehension(from, _, None, orderBy, Some(sel), _, _, joinNodes, _) if hasRowNumber(sel) =>
           // MySQL does not support ROW_NUMBER() but you can manually increment
           // a variable in the SELECT clause to emulate it.
            val joinNodesAliases =
