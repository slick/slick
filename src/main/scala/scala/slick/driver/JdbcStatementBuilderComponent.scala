--- conflicted
+++ resolved
@@ -154,7 +154,6 @@
       buildOrderByClause(c.orderBy)
       if(!limit0) buildFetchOffsetClause(c.fetch, c.offset)
       buildUnionNodes(c.unionNodes)
-<<<<<<< HEAD
     }
 
     protected def buildWithClause(c: Comprehension): Unit = {
@@ -172,8 +171,6 @@
           b")"
       }
       b" "
-=======
->>>>>>> f700ddfd
     }
 
     protected def buildSelectClause(c: Comprehension) = building(SelectPart) {
@@ -255,11 +252,7 @@
 
     protected def buildUnionNodes(unionNodes: Seq[Node]) = building(OtherPart) {
       unionNodes.foreach {
-<<<<<<< HEAD
-        case InternalUnion(inner: Comprehension, innerGen, operator) =>
-=======
         case InternalUnion(inner: Comprehension, operator) =>
->>>>>>> f700ddfd
           b" ${operator} "
           buildComprehension(inner)
       }
@@ -433,11 +426,7 @@
 
     def buildUpdate: SQLBuilder.Result = {
       val (gen, from, where, select) = tree match {
-<<<<<<< HEAD
         case Comprehension(Seq((sym, from: TableNode)), where, None, _, Some(Pure(select, _)), None, None, Nil, Nil, Nil) => select match {
-=======
-        case Comprehension(Seq((sym, from: TableNode)), where, None, _, Some(Pure(select, _)), None, None, Nil) => select match {
->>>>>>> f700ddfd
           case f @ Select(Ref(struct), _) if struct == sym => (sym, from, where, Seq(f.field))
           case ProductNode(ch) if ch.forall{ case Select(Ref(struct), _) if struct == sym => true; case _ => false} =>
             (sym, from, where, ch.map{ case Select(Ref(_), field) => field })
@@ -461,11 +450,7 @@
       def fail(msg: String) =
         throw new SlickException("Invalid query for DELETE statement: " + msg)
       val (gen, from, where) = tree match {
-<<<<<<< HEAD
         case Comprehension(from, where, _, _, Some(Pure(select, _)), fetch, offset, Nil, Nil, Nil) =>
-=======
-        case Comprehension(from, where, _, _, Some(Pure(select, _)), fetch, offset, Nil) =>
->>>>>>> f700ddfd
           if(fetch.isDefined || offset.isDefined) fail(".take and .drop are not supported")
           from match {
             case Seq((sym, from: TableNode)) => (sym, from, where)
@@ -550,11 +535,7 @@
   trait OracleStyleRowNum extends QueryBuilder {
     override protected def toComprehension(n: Node, liftExpression: Boolean = false) =
       super.toComprehension(n, liftExpression) match {
-<<<<<<< HEAD
         case c @ Comprehension(from, _, None, orderBy, Some(sel), _, _, _, _, _) if !orderBy.isEmpty && hasRowNumber(sel) =>
-=======
-        case c @ Comprehension(from, _, None, orderBy, Some(sel), _, _, _) if !orderBy.isEmpty && hasRowNumber(sel) =>
->>>>>>> f700ddfd
           // Pull the SELECT clause with the ROWNUM up into a new query
           val paths = findPaths(from.map(_._1).toSet, sel).map(p => (p, new AnonSymbol)).toMap
           val inner = c.copy(select = Some(Pure(StructNode(paths.toIndexedSeq.map { case (n,s) => (s,n) }))))
