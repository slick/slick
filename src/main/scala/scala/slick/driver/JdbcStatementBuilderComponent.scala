--- conflicted
+++ resolved
@@ -450,18 +450,13 @@
       def fail(msg: String) =
         throw new SlickException("Invalid query for DELETE statement: " + msg)
       val (gen, from, where) = tree match {
-<<<<<<< HEAD
-        case Comprehension(Seq((sym, from: TableNode)), where, _, _, Some(Pure(select, _)), None, None, Nil, Nil, Nil) => (sym, from, where)
-        case o => throw new SlickException("A query for a DELETE statement must resolve to a comprehension with a single table -- Unsupported shape: "+o)
-=======
-        case Comprehension(from, where, _, _, Some(Pure(select, _)), fetch, offset) =>
+        case Comprehension(from, where, _, _, Some(Pure(select, _)), fetch, offset, Nil, Nil, Nil) =>
           if(fetch.isDefined || offset.isDefined) fail(".take and .drop are not supported")
           from match {
             case Seq((sym, from: TableNode)) => (sym, from, where)
             case from => fail("A single source table is required, found: "+from)
           }
         case o => fail("Unsupported shape: "+o+" -- A single SQL comprehension is required")
->>>>>>> bf662667
       }
       val qtn = quoteTableName(from)
       symbolName(gen) = qtn // Alias table to itself because DELETE does not support aliases
