package scala.slick.driver

import java.sql.Types
import scala.slick.SlickException
import scala.slick.lifted._
import scala.slick.ast._
import scala.slick.util.MacroSupport.macroSupportInterpolation
import scala.slick.profile.{SqlProfile, Capability}
import scala.slick.compiler.CompilerState
import scala.slick.jdbc.meta.MTable
import scala.slick.jdbc.Invoker

<<<<<<< HEAD
/** Slick driver for <a href="http://www.hsqldb.org/">HyperSQL</a>
  * (starting with version 2.0).
  *
  * This driver implements the [[scala.slick.driver.ExtendedProfile]]
  * ''without'' the following capabilities:
  *
  * <ul>
  *   <li>[[scala.slick.profile.SqlProfile.capabilities.sequenceCurr]]:
  *     <code>Sequence.curr</code> to get the current value of a sequence is
  *     not supported by Hsqldb. Trying to generate SQL code which uses this
  *     feature throws a SlickException.</li>
  * </ul>
  */
=======
/**
 * Slick driver for <a href="http://www.hsqldb.org/">HyperSQL</a>
 * (starting with version 2.0).
 *
 * This driver implements the [[scala.slick.driver.JdbcProfile]]
 * ''without'' the following capabilities:
 *
 * <ul>
 *   <li>[[scala.slick.profile.SqlProfile.capabilities.sequenceCurr]]:
 *     <code>Sequence.curr</code> to get the current value of a sequence is
 *     not supported by Hsqldb. Trying to generate SQL code which uses this
 *     feature throws a SlickException.</li>
 * </ul>
 * 
 * @author szeiger
 */
>>>>>>> 478ba887
trait HsqldbDriver extends JdbcDriver { driver =>

  override protected def computeCapabilities: Set[Capability] = (super.computeCapabilities
    - SqlProfile.capabilities.sequenceCurr
  )

  override def getTables: Invoker[MTable] = MTable.getTables(None, None, None, Some(Seq("TABLE")))

  override val columnTypes = new JdbcTypes
  override def createQueryBuilder(n: Node, state: CompilerState): QueryBuilder = new QueryBuilder(n, state)
  override def createTableDDLBuilder(table: Table[_]): TableDDLBuilder = new TableDDLBuilder(table)
  override def createSequenceDDLBuilder(seq: Sequence[_]): SequenceDDLBuilder[_] = new SequenceDDLBuilder(seq)

  class QueryBuilder(tree: Node, state: CompilerState) extends super.QueryBuilder(tree, state) with OracleStyleRowNum {
    override protected val scalarFrom = Some("(VALUES (0))")
    override protected val concatOperator = Some("||")
    override protected val supportsEmptyJoinConditions = false

    override def expr(c: Node, skipParens: Boolean = false): Unit = c match {
      case l @ LiteralNode(v: String) if (v ne null) && jdbcTypeFor(l.tpe).sqlType != Types.CHAR =>
        /* Hsqldb treats string literals as type CHARACTER and pads them with
         * spaces in some expressions, so we cast all string literals to
         * VARCHAR. The length is only 16M instead of 2^31-1 in order to leave
         * enough room for concatenating strings (which extends the size even if
         * it is not needed). */
        b"cast("
        super.expr(c)
        b" as varchar(16777216))"
      /* Hsqldb uses the SQL:2008 syntax for NEXTVAL */
      case Library.NextValue(SequenceNode(name)) => b"(next value for `$name)"
      case Library.CurrentValue(_*) => throw new SlickException("Hsqldb does not support CURRVAL")
      case RowNumber(_) => b"rownum()" // Hsqldb uses Oracle ROWNUM semantics but needs parens
      case _ => super.expr(c, skipParens)
    }

    override protected def buildFetchOffsetClause(fetch: Option[Long], offset: Option[Long]) = (fetch, offset) match {
      case (Some(t), Some(d)) => b" limit $t offset $d"
      case (Some(t), None   ) => b" limit $t"
      case (None, Some(d)   ) => b" offset $d"
      case _ =>
    }
  }

  class JdbcTypes extends super.JdbcTypes {
    override val byteArrayJdbcType = new ByteArrayJdbcType {
      override val sqlTypeName = "LONGVARBINARY"
    }
    override val uuidJdbcType = new UUIDJdbcType {
      override def sqlType = java.sql.Types.BINARY
      override def sqlTypeName = "BINARY(16)"
    }
  }

  class TableDDLBuilder(table: Table[_]) extends super.TableDDLBuilder(table) {
    override protected def createIndex(idx: Index) = {
      if(idx.unique) {
        /* Create a UNIQUE CONSTRAINT (with an automatically generated backing
         * index) because Hsqldb does not allow a FOREIGN KEY CONSTRAINT to
         * reference columns which have a UNIQUE INDEX but not a nominal UNIQUE
         * CONSTRAINT. */
        val sb = new StringBuilder append "ALTER TABLE " append quoteIdentifier(table.tableName) append " ADD "
        sb append "CONSTRAINT " append quoteIdentifier(idx.name) append " UNIQUE("
        addIndexColumnList(idx.on, sb, idx.table.tableName)
        sb append ")"
        sb.toString
      } else super.createIndex(idx)
    }
  }

  class SequenceDDLBuilder[T](seq: Sequence[T]) extends super.SequenceDDLBuilder(seq) {
    override def buildDDL: DDL = {
      import seq.integral._
      val increment = seq._increment.getOrElse(one)
      val desc = increment < zero
      val start = seq._start.getOrElse(if(desc) -1 else 1)
      val b = new StringBuilder append "CREATE SEQUENCE " append quoteIdentifier(seq.name)
      seq._increment.foreach { b append " INCREMENT BY " append _ }
      seq._minValue.foreach { b append " MINVALUE " append _ }
      seq._maxValue.foreach { b append " MAXVALUE " append _ }
      /* The START value in Hsqldb defaults to 0 instead of the more
       * conventional 1/-1 so we rewrite it to make 1/-1 the default. */
      if(start != 0) b append " START WITH " append start
      if(seq._cycle) b append " CYCLE"
      DDL(b.toString, "DROP SEQUENCE " + quoteIdentifier(seq.name))
    }
  }
}

object HsqldbDriver extends HsqldbDriver<|MERGE_RESOLUTION|>--- conflicted
+++ resolved
@@ -10,11 +10,10 @@
 import scala.slick.jdbc.meta.MTable
 import scala.slick.jdbc.Invoker
 
-<<<<<<< HEAD
 /** Slick driver for <a href="http://www.hsqldb.org/">HyperSQL</a>
   * (starting with version 2.0).
   *
-  * This driver implements the [[scala.slick.driver.ExtendedProfile]]
+  * This driver implements the [[scala.slick.driver.JdbcProfile]]
   * ''without'' the following capabilities:
   *
   * <ul>
@@ -24,24 +23,6 @@
   *     feature throws a SlickException.</li>
   * </ul>
   */
-=======
-/**
- * Slick driver for <a href="http://www.hsqldb.org/">HyperSQL</a>
- * (starting with version 2.0).
- *
- * This driver implements the [[scala.slick.driver.JdbcProfile]]
- * ''without'' the following capabilities:
- *
- * <ul>
- *   <li>[[scala.slick.profile.SqlProfile.capabilities.sequenceCurr]]:
- *     <code>Sequence.curr</code> to get the current value of a sequence is
- *     not supported by Hsqldb. Trying to generate SQL code which uses this
- *     feature throws a SlickException.</li>
- * </ul>
- * 
- * @author szeiger
- */
->>>>>>> 478ba887
 trait HsqldbDriver extends JdbcDriver { driver =>
 
   override protected def computeCapabilities: Set[Capability] = (super.computeCapabilities
