--- conflicted
+++ resolved
@@ -3,11 +3,8 @@
 import org.junit.Assert._
 import com.typesafe.slick.testkit.util.{JdbcTestDB, RelationalTestDB, TestkitTest}
 
-<<<<<<< HEAD
-=======
 import scala.slick.driver.MySQLDriver
 
->>>>>>> c49c32b4
 class UnionTest extends TestkitTest[JdbcTestDB] {
   import tdb.profile.simple._
   override val reuseInstance = true
@@ -151,8 +148,6 @@
 
     (employees.ddl).drop
   }
-<<<<<<< HEAD
-=======
 
   def testIntersect {
     if (tdb.driver.isInstanceOf[MySQLDriver]) return
@@ -171,5 +166,4 @@
 
     (managers.ddl).drop
   }
->>>>>>> c49c32b4
 }