package slick.jdbc

import scala.language.existentials
import scala.collection.mutable.HashMap
import slick.SlickException
import slick.ast._
import slick.ast.Util.nodeToNodeOps
import slick.ast.TypeUtil._
import slick.compiler.{RewriteBooleans, CodeGen, CompilerState, QueryCompiler}
import slick.lifted._
import slick.relational.{RelationalProfile, RelationalCapabilities, ResultConverter, CompiledMapping}
import slick.sql.SqlProfile
import slick.util._
import slick.util.MacroSupport.macroSupportInterpolation

trait JdbcStatementBuilderComponent { self: JdbcProfile =>

  // Create the different builders -- these methods should be overridden by profiles as needed
  def createQueryBuilder(n: Node, state: CompilerState): QueryBuilder = new QueryBuilder(n, state)
  def createInsertBuilder(node: Insert): InsertBuilder = new InsertBuilder(node)
  def createUpsertBuilder(node: Insert): InsertBuilder = new UpsertBuilder(node)
  def createCheckInsertBuilder(node: Insert): InsertBuilder = new CheckInsertBuilder(node)
  def createUpdateInsertBuilder(node: Insert): InsertBuilder = new UpdateInsertBuilder(node)
  def createTableDDLBuilder(table: Table[_]): TableDDLBuilder = new TableDDLBuilder(table)
  def createColumnDDLBuilder(column: FieldSymbol, table: Table[_]): ColumnDDLBuilder = new ColumnDDLBuilder(column)
  def createSequenceDDLBuilder(seq: Sequence[_]): SequenceDDLBuilder = new SequenceDDLBuilder(seq)

  class JdbcCompiledInsert(source: Node) {
    class Artifacts(val compiled: Node, val converter: ResultConverter[JdbcResultConverterDomain, Any], val ibr: InsertBuilderResult) {
      def table: TableNode = ibr.table
      def sql: String = ibr.sql
      def fields: ConstArray[FieldSymbol] = ibr.fields
    }

    protected[this] def compile(compiler: QueryCompiler): Artifacts = {
      val compiled = compiler.run(source).tree
      val ResultSetMapping(_, CompiledStatement(sql, ibr: InsertBuilderResult, _), CompiledMapping(conv, _)) = compiled
      new Artifacts(compiled, conv.asInstanceOf[ResultConverter[JdbcResultConverterDomain, Any]], ibr)
    }

    /** The compiled artifacts for standard insert statements. */
    lazy val standardInsert = compile(insertCompiler)

    /** The compiled artifacts for forced insert statements. */
    lazy val forceInsert = compile(forceInsertCompiler)

    /** The compiled artifacts for upsert statements. */
    lazy val upsert = compile(upsertCompiler)

    /** The compiled artifacts for 'check insert' statements. */
    lazy val checkInsert = compile(checkInsertCompiler)

    /** The compiled artifacts for 'update insert' statements. */
    lazy val updateInsert = compile(updateInsertCompiler)

    /** Build a list of columns and a matching `ResultConverter` for retrieving keys of inserted rows. */
    def buildReturnColumns(node: Node): (ConstArray[String], ResultConverter[JdbcResultConverterDomain, _], Boolean) = {
      if(!capabilities.contains(JdbcCapabilities.returnInsertKey))
        throw new SlickException("This DBMS does not allow returning columns from INSERT statements")
      val ResultSetMapping(_, CompiledStatement(_, ibr: InsertBuilderResult, _), CompiledMapping(rconv, _)) =
        forceInsertCompiler.run(node).tree
      if(ibr.table.baseIdentity != standardInsert.table.baseIdentity)
        throw new SlickException("Returned key columns must be from same table as inserted columns ("+
          ibr.table.baseIdentity+" != "+standardInsert.table.baseIdentity+")")
      val returnOther = ibr.fields.length > 1 || !ibr.fields.head.options.contains(ColumnOption.AutoInc)
      if(!capabilities.contains(JdbcCapabilities.returnInsertOther) && returnOther)
        throw new SlickException("This DBMS allows only a single column to be returned from an INSERT, and that column must be an AutoInc column.")
      (ibr.fields.map(_.name), rconv.asInstanceOf[ResultConverter[JdbcResultConverterDomain, _]], returnOther)
    }
  }

  abstract class StatementPart
  case object SelectPart extends StatementPart
  case object FromPart extends StatementPart
  case object WherePart extends StatementPart
  case object HavingPart extends StatementPart
  case object OtherPart extends StatementPart

  /** Create a SQL representation of a literal value. */
  def valueToSQLLiteral(v: Any, tpe: Type): String = {
    val JdbcType(ti, option) = tpe
    if(option) v.asInstanceOf[Option[Any]].fold("null")(ti.valueToSQLLiteral)
    else ti.valueToSQLLiteral(v)
  }

  // Immutable config options (to be overridden by subclasses)
  /** The table name for scalar selects (e.g. "select 42 from DUAL;"), or `None` for
    * scalar selects without a FROM clause ("select 42;"). */
  val scalarFrom: Option[String] = None

  /** Builder for SELECT and UPDATE statements. */
  class QueryBuilder(val tree: Node, val state: CompilerState) { queryBuilder =>

    // Immutable config options (to be overridden by subclasses)
    protected val supportsTuples = true
    protected val supportsCast = true
    protected val concatOperator: Option[String] = None
    protected val hasPiFunction = true
    protected val hasRadDegConversion = true
    protected val parenthesizeNestedRHSJoin = false
    protected val pi = "3.1415926535897932384626433832795"
    protected val alwaysAliasSubqueries = true
    protected val supportsLiteralGroupBy = false
    protected val quotedJdbcFns: Option[Seq[Library.JdbcFunction]] = None // quote all by default

    // Mutable state accessible to subclasses
    protected val b = new SQLBuilder
    protected var currentPart: StatementPart = OtherPart
    protected val symbolName = new QuotingSymbolNamer(Some(state.symbolNamer))
    protected val joins = new HashMap[TermSymbol, Join]
    protected var currentUniqueFrom: Option[TermSymbol] = None

    def sqlBuilder = b

    final def buildSelect(): SQLBuilder.Result = {
      expr(tree, true)
      b.build
    }

    @inline protected final def building(p: StatementPart)(f: => Unit): Unit = {
      val oldPart = currentPart
      currentPart = p
      f
      currentPart = oldPart
    }

    protected def buildComprehension(c: Comprehension): Unit = {
      val limit0 = c.fetch match {
        case Some(LiteralNode(0L)) => true
        case _ => false
      }
      scanJoins(ConstArray((c.sym, c.from)))
      val (from, on) = flattenJoins(c.sym, c.from)
      val oldUniqueFrom = currentUniqueFrom
      def containsSymbolInSubquery(s: TermSymbol) =
        c.children.iterator.drop(1).flatMap(_.collect { case c: Comprehension => c }.toSeq.flatMap(_.findNode(_ == Ref(s)))).nonEmpty
      currentUniqueFrom = from match {
        case Seq((s, _: TableNode)) if !containsSymbolInSubquery(s) => Some(s)
        case Seq((s, _)) if !alwaysAliasSubqueries && !containsSymbolInSubquery(s) => Some(s)
        case _ => None
      }
      buildSelectClause(c)
      buildFromClause(from)
      if(limit0) b"\nwhere 1=0"
      else buildWhereClause(and(c.where.toSeq ++ on))
      buildGroupByClause(c.groupBy)
      buildHavingClause(c.having)
      buildOrderByClause(c.orderBy)
      if(!limit0) buildFetchOffsetClause(c.fetch, c.offset)
      buildForUpdateClause(c.forUpdate)
      currentUniqueFrom = oldUniqueFrom
    }

    private[this] def and(ns: Seq[Node]): Option[Node] =
      if(ns.isEmpty) None else Some(ns.reduceLeft((p1, p2) => Library.And.typed[Boolean](p1, p2)))

    protected def flattenJoins(s: TermSymbol, n: Node): (Seq[(TermSymbol, Node)], Seq[Node]) = {
      def f(s: TermSymbol, n: Node): Option[(Seq[(TermSymbol, Node)], Seq[Node])] = n match {
        case Join(ls, rs, l, r, JoinType.Inner, on) =>
          for {
            (defs1, on1) <- f(ls, l)
            (defs2, on2) <- f(rs, r)
          } yield (defs1 ++ defs2, on match {
            case LiteralNode(true) => on1 ++ on2
            case on => on1 ++ on2 :+ on
          })
        case _: Join => None
        case n => Some((Seq((s, n)), Nil))
      }
      f(s, n).getOrElse((Seq((s, n)), Nil))
    }

    protected def buildSelectClause(c: Comprehension) = building(SelectPart) {
      b"select "
      buildSelectModifiers(c)
      c.select match {
        case Pure(StructNode(ch), _) =>
          b.sep(ch, ", ") { case (sym, n) =>
            buildSelectPart(n)
            b" as `$sym"
          }
          if(ch.isEmpty) b"1"
        case Pure(ProductNode(ch), _) =>
          b.sep(ch, ", ")(buildSelectPart)
          if(ch.isEmpty) b"1"
        case Pure(n, _) => buildSelectPart(n)
      }
    }

    protected def buildSelectModifiers(c: Comprehension): Unit = {
      c.distinct.foreach {
        case ProductNode(ch) if ch.isEmpty => b"distinct "
        case n => b"distinct on (!$n) "
      }
    }

<<<<<<< HEAD
    protected def scanJoins(from: ConstArray[(TermSymbol, Node)]): Unit =  {
=======
    protected def scanJoins(from: ConstArray[(TermSymbol, Node)]): Unit = {
>>>>>>> 14db18d7
      for((sym, j: Join) <- from) {
        joins += sym -> j
        scanJoins(j.generators)
      }
    }

    protected def buildFromClause(from: Seq[(TermSymbol, Node)]) = building(FromPart) {
      from match {
        case Nil | Seq((_, Pure(ProductNode(ConstArray()), _))) => scalarFrom.foreach { s => b"\nfrom $s" }
        case from =>
          b"\nfrom "
          b.sep(from, ", ") { case (sym, n) => buildFrom(n, if(Some(sym) == currentUniqueFrom) None else Some(sym)) }
      }
    }

    protected def buildWhereClause(where: Option[Node]) =
      building(WherePart)(where.foreach(p => b"\nwhere !$p"))

    protected def buildGroupByClause(groupBy: Option[Node]) = building(OtherPart)(groupBy.foreach { n =>
      b"\ngroup by "
      n match {
        case ProductNode(es) => b.sep(es, ", ")(buildGroupByColumn)
        case e => buildGroupByColumn(e)
      }
    })

    protected def buildGroupByColumn(by: Node) = by match {
      // Some database systems assign special meaning to literal values in GROUP BY, so we replace
      // them by a constant non-literal expression unless it is known to be safe.
      case LiteralNode(_) if !supportsLiteralGroupBy => b"0+0"
      case e => b"!$e"
    }

    protected def buildHavingClause(having: Option[Node]) =
      building(HavingPart)(having.foreach(p => b"\nhaving !$p"))

    protected def buildOrderByClause(order: ConstArray[(Node, Ordering)]) = building(OtherPart) {
      if(!order.isEmpty) {
        b"\norder by "
        b.sep(order, ", "){ case (n, o) => buildOrdering(n, o) }
      }
    }

    protected def buildFetchOffsetClause(fetch: Option[Node], offset: Option[Node]) = building(OtherPart) {
      (fetch, offset) match {
        /* SQL:2008 syntax */
        case (Some(t), Some(d)) => b"\noffset $d row fetch next $t row only"
        case (Some(t), None) => b"\nfetch next $t row only"
        case (None, Some(d)) => b"\noffset $d row"
        case _ =>
      }
    }

    protected def buildForUpdateClause(forUpdate: Boolean) = building(OtherPart) {
      if(forUpdate) {
        b"\nfor update "
      }
    }

    protected def buildSelectPart(n: Node): Unit = n match {
      case c: Comprehension =>
        b"\["
        buildComprehension(c)
        b"\]"
      case n =>
        expr(n, true)
    }

    protected def buildFrom(n: Node, alias: Option[TermSymbol], skipParens: Boolean = false): Unit = building(FromPart) {
      def addAlias = alias foreach { s => b += ' ' += symbolName(s) }
      n match {
        case t: TableNode =>
          b += quoteTableName(t)
          addAlias
        case j: Join =>
          buildJoin(j)
        case n =>
          expr(n, skipParens)
          addAlias
      }
    }

    protected def buildJoin(j: Join): Unit = {
      buildFrom(j.left, Some(j.leftGen))
      val op = j.on match {
        case LiteralNode(true) if j.jt == JoinType.Inner => "cross"
        case _ => j.jt.sqlName
      }
      b"\n$op join "
      if(j.right.isInstanceOf[Join] && parenthesizeNestedRHSJoin) {
        b"\["
        buildFrom(j.right, Some(j.rightGen))
        b"\]"
      } else buildFrom(j.right, Some(j.rightGen))
      if(op != "cross") j.on match {
        case LiteralNode(true) => b"\non 1=1"
        case on => b"\non !$on"
      }
    }

    def expr(n: Node, skipParens: Boolean = false): Unit = n match {
      case p @ Path(path) =>
        val (base, rest) = path.foldRight[(Option[TermSymbol], List[TermSymbol])]((None, Nil)) {
          case (ElementSymbol(idx), (Some(b), Nil)) => (Some(joins(b).generators(idx-1)._1), Nil)
          case (s, (None, Nil)) => (Some(s), Nil)
          case (s, (b, r)) => (b, s :: r)
        }
        if(base != currentUniqueFrom) b += symbolName(base.get) += '.'
        rest match {
          case Nil => b += '*'
          case field :: Nil => b += symbolName(field)
          case _ => throw new SlickException("Cannot resolve "+p+" as field or view")
        }
      case (n @ LiteralNode(v)) :@ JdbcType(ti, option) =>
        if(n.volatileHint || !ti.hasLiteralForm) b +?= { (p, idx, param) =>
          if(option) ti.setOption(v.asInstanceOf[Option[Any]], p, idx)
          else ti.setValue(v, p, idx)
        } else b += valueToSQLLiteral(v, n.nodeType)
      case ProductNode(ch) =>
        b"\("
        b.sep(ch, ", ")(expr(_))
        b"\)"
      case n: Apply => n match {
        case Library.Not(Library.==(l, LiteralNode(null))) =>
          b"\($l is not null\)"
        case Library.==(l, LiteralNode(null)) =>
          b"\($l is null\)"
        case Library.==(left: ProductNode, right: ProductNode) =>
          b"\("
          if(supportsTuples) b"$left = $right"
          else {
            val cols = left.children.zip(right.children).force
            b.sep(cols, " and "){ case (l,r) => expr(l); b += "="; expr(r) }
          }
          b"\)"
        case RewriteBooleans.ToFakeBoolean(ch) =>
          expr(IfThenElse(ConstArray(ch, LiteralNode(1).infer(), LiteralNode(0).infer())), skipParens)
        case RewriteBooleans.ToRealBoolean(ch) =>
          expr(Library.==.typed[Boolean](ch, LiteralNode(true).infer()), skipParens)
        case Library.Exists(c: Comprehension) =>
          /* If tuples are not supported, selecting multiple individial columns
           * in exists(select ...) is probably not supported, either, so we rewrite
           * such sub-queries to "select 1". */
          b"exists\[!${(if(supportsTuples) c else c.copy(select = Pure(LiteralNode(1))).infer()): Node}\]"
        case Library.Concat(l, r) if concatOperator.isDefined =>
          b"\($l${concatOperator.get}$r\)"
        case Library.User() if !capabilities.contains(RelationalCapabilities.functionUser) =>
          b += "''"
        case Library.Database() if !capabilities.contains(RelationalCapabilities.functionDatabase) =>
          b += "''"
        case Library.Pi() if !hasPiFunction => b += pi
        case Library.Degrees(ch) if !hasRadDegConversion => b"(180.0/!${Library.Pi.typed(columnTypes.bigDecimalJdbcType)}*$ch)"
        case Library.Radians(ch) if!hasRadDegConversion => b"(!${Library.Pi.typed(columnTypes.bigDecimalJdbcType)}/180.0*$ch)"
        case Library.Between(left, start, end) => b"$left between $start and $end"
        case Library.CountDistinct(e) => b"count(distinct $e)"
        case Library.CountAll(e) => b"count($e)"
        case Library.Like(l, r) => b"\($l like $r\)"
        case Library.Like(l, r, LiteralNode(esc: Char)) =>
          if(esc == '\'' || esc == '%' || esc == '_') throw new SlickException("Illegal escape character '"+esc+"' for LIKE expression")
          // JDBC defines an {escape } syntax but the unescaped version is understood by more DBs/drivers
          b"\($l like $r escape '$esc'\)"
        case Library.StartsWith(n, LiteralNode(s: String)) =>
          b"\($n like ${valueToSQLLiteral(likeEncode(s)+'%', ScalaBaseType.stringType)} escape '^'\)"
        case Library.EndsWith(n, LiteralNode(s: String)) =>
          b"\($n like ${valueToSQLLiteral("%"+likeEncode(s), ScalaBaseType.stringType)} escape '^'\)"
        case Library.Trim(n) =>
          expr(Library.LTrim.typed[String](Library.RTrim.typed[String](n)), skipParens)
        case Library.Substring(n, start, end) =>
          b"\({fn substring($n, ${QueryParameter.constOp[Int]("+")(_ + _)(start, LiteralNode(1).infer())}, ${QueryParameter.constOp[Int]("-")(_ - _)(end, start)})}\)"
        case Library.Substring(n, start) =>
          b"\({fn substring($n, ${QueryParameter.constOp[Int]("+")(_ + _)(start, LiteralNode(1).infer())})}\)"
        case Library.IndexOf(n, str) => b"\({fn locate($str, $n)} - 1\)"
        case Library.Cast(ch @ _*) =>
          val tn =
            if(ch.length == 2) ch(1).asInstanceOf[LiteralNode].value.asInstanceOf[String]
            else jdbcTypeFor(n.nodeType).sqlTypeName(None)
          if(supportsCast) b"cast(${ch(0)} as $tn)"
          else b"{fn convert(!${ch(0)},$tn)}"
        case Library.SilentCast(ch) => b"$ch"
        case Apply(sym: Library.SqlOperator, ch) =>
          b"\("
          if(ch.length == 1) {
            b"${sym.name} ${ch.head}"
          } else b.sep(ch, " " + sym.name + " ")(expr(_))
          b"\)"
        case Apply(sym: Library.JdbcFunction, ch) =>
          val quote = quotedJdbcFns.map(_.contains(sym)).getOrElse(true)
          if(quote) b"{fn "
          b"${sym.name}("
          b.sep(ch, ",")(expr(_, true))
          b")"
          if(quote) b"}"
        case Apply(sym: Library.SqlFunction, ch) =>
          b"${sym.name}("
          b.sep(ch, ",")(expr(_, true))
          b")"
        case n => throw new SlickException("Unexpected function call "+n+" -- SQL prefix: "+b.build.sql)
      }
      case c: IfThenElse =>
        b"(case"
        c.ifThenClauses.foreach { case (l, r) => b" when $l then $r" }
        c.elseClause match {
          case LiteralNode(null) =>
          case n => b" else $n"
        }
        b" end)"
      case OptionApply(ch) => expr(ch, skipParens)
      case QueryParameter(extractor, JdbcType(ti, option), _) =>
        b +?= { (p, idx, param) =>
          if(option) ti.setOption(extractor(param).asInstanceOf[Option[Any]], p, idx)
          else ti.setValue(extractor(param), p, idx)
        }
      case s: SimpleFunction =>
        if(s.scalar) b"{fn "
        b"${s.name}("
        b.sep(s.children, ",")(expr(_, true))
        b")"
        if(s.scalar) b += '}'
      case RowNumber(by) =>
        b"row_number() over(order by "
        if(by.isEmpty) b"(select 1)"
        else b.sep(by, ", "){ case (n, o) => buildOrdering(n, o) }
        b")"
      case c: Comprehension =>
        b"\{"
        buildComprehension(c)
        b"\}"
      case Union(left, right, all) =>
        b"\{"
        b"\["
        buildFrom(left, None, true)
        b"\]"
        if(all) b"\nunion all " else b"\nunion "
        b"\["
        buildFrom(right, None, true)
        b"\]"
        b"\}"
      case SimpleLiteral(w) => b += w
      case s: SimpleExpression => s.toSQL(this)
      case s: SimpleBinaryOperator => b"\(${s.left} ${s.name} ${s.right}\)"
      case n => throw new SlickException("Unexpected node "+n+" -- SQL prefix: "+b.build.sql)
    }

    protected def buildOrdering(n: Node, o: Ordering): Unit = {
      expr(n)
      if(o.direction.desc) b" desc"
      if(o.nulls.first) b" nulls first"
      else if(o.nulls.last) b" nulls last"
    }

    def buildUpdate: SQLBuilder.Result = {
      val (gen, from, where, select) = tree match {
        case Comprehension(sym, from: TableNode, Pure(select, _), where, None, _, None, None, None, None, false) => select match {
          case f @ Select(Ref(struct), _) if struct == sym => (sym, from, where, ConstArray(f.field))
          case ProductNode(ch) if ch.forall{ case Select(Ref(struct), _) if struct == sym => true; case _ => false} =>
            (sym, from, where, ch.map{ case Select(Ref(_), field) => field })
          case _ => throw new SlickException("A query for an UPDATE statement must select table columns only -- Unsupported shape: "+select)
        }
        case o => throw new SlickException("A query for an UPDATE statement must resolve to a comprehension with a single table -- Unsupported shape: "+o)
      }

      val qtn = quoteTableName(from)
      symbolName(gen) = qtn // Alias table to itself because UPDATE does not support aliases
      b"update $qtn set "
      b.sep(select, ", ")(field => b += symbolName(field) += " = ?")
      if(!where.isEmpty) {
        b" where "
        expr(where.reduceLeft((a, b) => Library.And.typed[Boolean](a, b)), true)
      }
      b.build
    }

    protected def buildDeleteFrom(tableName: String): Unit = {
      b"delete from $tableName"
    }

    def buildDelete: SQLBuilder.Result = {
      def fail(msg: String) =
        throw new SlickException("Invalid query for DELETE statement: " + msg)
      val (gen, from, where) = tree match {
        case Comprehension(sym, from, Pure(select, _), where, _, _, None, distinct, fetch, offset, forUpdate) =>
          if(fetch.isDefined || offset.isDefined || distinct.isDefined || forUpdate)
            fail(".take, .drop .forUpdate and .distinct are not supported for deleting")
          from match {
            case from: TableNode => (sym, from, where)
            case from => fail("A single source table is required, found: "+from)
          }
        case o => fail("Unsupported shape: "+o+" -- A single SQL comprehension is required")
      }
      val qtn = quoteTableName(from)
      symbolName(gen) = qtn // Alias table to itself because DELETE does not support aliases
      buildDeleteFrom(qtn)
      if(!where.isEmpty) {
        b" where "
        expr(where.reduceLeft((a, b) => Library.And.typed[Boolean](a, b)), true)
      }
      b.build
    }
  }

  /** Builder for INSERT statements. */
  class InsertBuilder(val ins: Insert) {
    protected val Insert(_, table: TableNode, ProductNode(rawColumns), allFields) = ins
    protected val syms: ConstArray[FieldSymbol] = rawColumns.map { case Select(_, fs: FieldSymbol) => fs }
    protected lazy val allNames = syms.map(fs => quoteIdentifier(fs.name))
    protected lazy val allVars = syms.iterator.map(_ => "?").mkString("(", ",", ")")
    protected lazy val tableName = quoteTableName(table)

    def buildInsert: InsertBuilderResult = {
      val start = buildInsertStart
      if(syms.isEmpty) new InsertBuilderResult(table, emptyInsert, syms)
      else new InsertBuilderResult(table, s"$start values $allVars", syms) {
        override def buildInsert(compiledQuery: Node) = {
          val (_, sbr: SQLBuilder.Result) = CodeGen.findResult(compiledQuery)
          SQLBuilder.Result(start + sbr.sql, sbr.setter)
        }
      }
    }

    def transformMapping(n: Node) = n

    protected def buildInsertStart: String = allNames.iterator.mkString(s"insert into $tableName (", ",", ") ")

    protected def emptyInsert: String =
      if(allFields.isEmpty) s"insert into $tableName default values"
      else s"insert into $tableName (${quoteIdentifier(allFields.head.name)}) values (default)"

    /** Reorder InsertColumn indices in a mapping Node in the order of the given
      * sequence of FieldSymbols (which may contain duplicates). */
    protected def reorderColumns(n: Node, order: IndexedSeq[FieldSymbol]): Node = {
      val newIndices = order.zipWithIndex.groupBy(_._1)
      lazy val reordering: ConstArray[IndexedSeq[Int]] = syms.map(fs => newIndices(fs).map(_._2 + 1))
      n.replace({ case InsertColumn(ConstArray(Select(ref, ElementSymbol(idx))), fs, tpe) =>
        val newPaths = reordering(idx-1).map(i => Select(ref, ElementSymbol(i)))
        InsertColumn(ConstArray.from(newPaths), fs, tpe) :@ tpe
      }, keepType = true)
    }
  }

  /** Builder for upsert statements, builds standard SQL MERGE statements by default. */
  class UpsertBuilder(ins: Insert) extends InsertBuilder(ins) {
    /* NOTE: pk defined by using method `primaryKey` and pk defined with `PrimaryKey` can only have one,
             here we let table ddl to help us ensure this. */
    private lazy val funcDefinedPKs = table.profileTable.asInstanceOf[Table[_]].primaryKeys
    protected lazy val (pkSyms, softSyms) = syms.toSeq.partition { sym =>
      sym.options.contains(ColumnOption.PrimaryKey) || funcDefinedPKs.exists(pk => pk.columns.collect {
        case Select(_, f: FieldSymbol) => f
      }.exists(_.name == sym.name)) }
    protected lazy val pkNames = pkSyms.map { fs => quoteIdentifier(fs.name) }
    protected lazy val softNames = softSyms.map { fs => quoteIdentifier(fs.name) }
    protected lazy val nonAutoIncSyms = syms.filter(s => !(s.options contains ColumnOption.AutoInc))
    protected lazy val nonAutoIncNames = nonAutoIncSyms.map(fs => quoteIdentifier(fs.name))

    override def buildInsert: InsertBuilderResult = {
      val start = buildMergeStart
      val end = buildMergeEnd
      val paramSel = "select " + allNames.map(n => "? as "+n).iterator.mkString(",") + scalarFrom.map(n => " from "+n).getOrElse("")
      // We'd need a way to alias the column names at the top level in order to support merges from a source Query
      new InsertBuilderResult(table, start + paramSel + end, syms)
    }

    protected def buildMergeStart: String = s"merge into $tableName t using ("

    protected def buildMergeEnd: String = {
      val updateCols = softNames.map(n => s"t.$n=s.$n").mkString(", ")
      val insertCols = nonAutoIncNames /*.map(n => s"t.$n")*/ .mkString(", ")
      val insertVals = nonAutoIncNames.map(n => s"s.$n").mkString(", ")
      val cond = pkNames.map(n => s"t.$n=s.$n").mkString(" and ")
      s") s on ($cond) when matched then update set $updateCols when not matched then insert ($insertCols) values ($insertVals)"
    }
  }

  /** Builder for SELECT statements that can be used to check for the existing of
    * primary keys supplied to an INSERT operation. Used by the insertOrUpdate emulation
    * on databases that don't support this in a single server-side statement. */
  class CheckInsertBuilder(ins: Insert) extends UpsertBuilder(ins) {
    override def buildInsert: InsertBuilderResult =
      new InsertBuilderResult(table, pkNames.map(n => s"$n=?").mkString(s"select 1 from $tableName where ", " and ", ""), ConstArray.from(pkSyms))
  }

  /** Builder for UPDATE statements used as part of an insertOrUpdate operation
    * on databases that don't support this in a single server-side statement. */
  class UpdateInsertBuilder(ins: Insert) extends UpsertBuilder(ins) {
    override def buildInsert: InsertBuilderResult =
      new InsertBuilderResult(table,
        "update " + tableName + " set " + softNames.map(n => s"$n=?").mkString(",") + " where " + pkNames.map(n => s"$n=?").mkString(" and "),
        ConstArray.from(softSyms ++ pkSyms))

    override def transformMapping(n: Node) = reorderColumns(n, softSyms ++ pkSyms)
  }

  /** Builder for various DDL statements. */
  class TableDDLBuilder(val table: Table[_]) { self =>
    protected val tableNode = table.toNode.asInstanceOf[TableExpansion].table.asInstanceOf[TableNode]
    protected val columns: Iterable[ColumnDDLBuilder] = table.create_*.map(fs => createColumnDDLBuilder(fs, table))
    protected val indexes: Iterable[Index] = table.indexes
    protected val foreignKeys: Iterable[ForeignKey] = table.foreignKeys
    protected val primaryKeys: Iterable[PrimaryKey] = table.primaryKeys

    def buildDDL: DDL = {
      if(primaryKeys.size > 1)
        throw new SlickException("Table "+tableNode.tableName+" defines multiple primary keys ("
          + primaryKeys.map(_.name).mkString(", ") + ")")
      DDL(createPhase1, createIfNotExistsPhase, createPhase2, dropPhase1, dropIfExistsPhase, dropPhase2 , truncatePhase)
    }

    protected def createPhase1 = Iterable(createTable(false)) ++ primaryKeys.map(createPrimaryKey) ++ indexes.map(createIndex)
    protected def createIfNotExistsPhase = Iterable(createTable(true)) ++ primaryKeys.map(createPrimaryKey) ++ indexes.map(createIndex)
    protected def createPhase2 = foreignKeys.map(createForeignKey)
    protected def dropPhase1 = foreignKeys.map(dropForeignKey)
    protected def dropIfExistsPhase = primaryKeys.map(dropPrimaryKey) ++Iterable(dropTable(true))
    protected def dropPhase2 = primaryKeys.map(dropPrimaryKey) ++ Iterable(dropTable(false))
    protected def truncatePhase = Iterable(truncateTable)

    protected def createTable(checkNotExists: Boolean): String = {
      val b = new StringBuilder append "create table " append (if(checkNotExists) "if not exists " else "") append quoteTableName(tableNode) append " ("
      var first = true
      for(c <- columns) {
        if(first) first = false else b append ","
        c.appendColumn(b)
      }
      addTableOptions(b)
      b append ")"
      b.toString
    }

<<<<<<< HEAD
    protected def addTableOptions(b: StringBuilder): Unit =  {}
=======
    protected def addTableOptions(b: StringBuilder): Unit = {}
>>>>>>> 14db18d7

    protected def dropTable(ifExists: Boolean): String = "drop table "+(if(ifExists) "if exists " else "")+quoteTableName(tableNode)

    protected def truncateTable: String = "truncate table "+ quoteTableName(tableNode)

    protected def createIndex(idx: Index): String = {
      val b = new StringBuilder append "create "
      if(idx.unique) b append "unique "
      b append "index " append quoteIdentifier(idx.name) append " on " append quoteTableName(tableNode) append " ("
      addIndexColumnList(idx.on, b, idx.table.tableName)
      b append ")"
      b.toString
    }

    protected def createForeignKey(fk: ForeignKey): String = {
      val sb = new StringBuilder append "alter table " append quoteTableName(tableNode) append " add "
      addForeignKey(fk, sb)
      sb.toString
    }

<<<<<<< HEAD
    protected def addForeignKey(fk: ForeignKey, sb: StringBuilder): Unit =  {
=======
    protected def addForeignKey(fk: ForeignKey, sb: StringBuilder): Unit = {
>>>>>>> 14db18d7
      sb append "constraint " append quoteIdentifier(fk.name) append " foreign key("
      addForeignKeyColumnList(fk.linearizedSourceColumns, sb, tableNode.tableName)
      sb append ") references " append quoteTableName(fk.targetTable) append "("
      addForeignKeyColumnList(fk.linearizedTargetColumnsForOriginalTargetTable, sb, fk.targetTable.tableName)
      sb append ") on update " append fk.onUpdate.action
      sb append " on delete " append fk.onDelete.action
    }

    protected def createPrimaryKey(pk: PrimaryKey): String = {
      val sb = new StringBuilder append "alter table " append quoteTableName(tableNode) append " add "
      addPrimaryKey(pk, sb)
      sb.toString
    }

<<<<<<< HEAD
    protected def addPrimaryKey(pk: PrimaryKey, sb: StringBuilder): Unit =  {
=======
    protected def addPrimaryKey(pk: PrimaryKey, sb: StringBuilder): Unit = {
>>>>>>> 14db18d7
      sb append "constraint " append quoteIdentifier(pk.name) append " primary key("
      addPrimaryKeyColumnList(pk.columns, sb, tableNode.tableName)
      sb append ")"
    }

    protected def dropForeignKey(fk: ForeignKey): String =
      "alter table " + quoteTableName(tableNode) + " drop constraint " + quoteIdentifier(fk.name)

    protected def dropPrimaryKey(pk: PrimaryKey): String =
      "alter table " + quoteTableName(tableNode) + " drop constraint " + quoteIdentifier(pk.name)

    protected def addIndexColumnList(columns: IndexedSeq[Node], sb: StringBuilder, requiredTableName: String) =
      addColumnList(columns, sb, requiredTableName, "index")

    protected def addForeignKeyColumnList(columns: IndexedSeq[Node], sb: StringBuilder, requiredTableName: String) =
      addColumnList(columns, sb, requiredTableName, "foreign key constraint")

    protected def addPrimaryKeyColumnList(columns: IndexedSeq[Node], sb: StringBuilder, requiredTableName: String) =
      addColumnList(columns, sb, requiredTableName, "foreign key constraint")

<<<<<<< HEAD
    protected def addColumnList(columns: IndexedSeq[Node], sb: StringBuilder, requiredTableName: String, typeInfo: String): Unit =  {
=======
    protected def addColumnList(columns: IndexedSeq[Node], sb: StringBuilder, requiredTableName: String, typeInfo: String): Unit = {
>>>>>>> 14db18d7
      var first = true
      for(c <- columns) c match {
        case Select(t: TableNode, field: FieldSymbol) =>
          if(first) first = false
          else sb append ","
          sb append quoteIdentifier(field.name)
          if(requiredTableName != t.tableName)
            throw new SlickException("All columns in "+typeInfo+" must belong to table "+requiredTableName)
        case _ => throw new SlickException("Cannot use column "+c+" in "+typeInfo+" (only named columns are allowed)")
      }
    }
  }

  /** Builder for column specifications in DDL statements. */
  class ColumnDDLBuilder(column: FieldSymbol) {
    protected val JdbcType(jdbcType, isOption) = column.tpe
    protected var sqlType: String = null
    protected var varying: Boolean = false
    protected var size: Option[Int] = None
    protected var customSqlType: Boolean = false
    protected var notNull = !isOption
    protected var autoIncrement = false
    protected var primaryKey = false
    protected var unique     = false
    protected var defaultLiteral: String = null
    init()

<<<<<<< HEAD
    protected def init(): Unit =  {
=======
    protected def init(): Unit = {
>>>>>>> 14db18d7
      for(o <- column.options) handleColumnOption(o)
      if(sqlType ne null) {
        size.foreach(l => sqlType += s"($l)")
        customSqlType = true
      } else sqlType = jdbcType.sqlTypeName(Some(column))
    }

    protected def handleColumnOption(o: ColumnOption[_]): Unit = o match {
      case SqlProfile.ColumnOption.SqlType(s) => sqlType = s
      case RelationalProfile.ColumnOption.Length(s,v) =>
        size = Some(s)
        varying = v
      case SqlProfile.ColumnOption.NotNull => notNull = true
      case SqlProfile.ColumnOption.Nullable => notNull = false
      case ColumnOption.AutoInc => autoIncrement = true
      case ColumnOption.PrimaryKey => primaryKey = true
      case ColumnOption.Unique      => unique = true
      case RelationalProfile.ColumnOption.Default(v) => defaultLiteral = valueToSQLLiteral(v, column.tpe)
    }

    def appendType(sb: StringBuilder): Unit = sb append sqlType

<<<<<<< HEAD
    def appendColumn(sb: StringBuilder): Unit =  {
=======
    def appendColumn(sb: StringBuilder): Unit = {
>>>>>>> 14db18d7
      sb append quoteIdentifier(column.name) append ' '
      appendType(sb)
      appendOptions(sb)
    }

    protected def appendOptions(sb: StringBuilder): Unit = {
      if(defaultLiteral ne null) sb append " DEFAULT " append defaultLiteral
      if(autoIncrement) sb append " GENERATED BY DEFAULT AS IDENTITY(START WITH 1)"
      if(notNull) sb append " NOT NULL"
      if(primaryKey) sb append " PRIMARY KEY"
      if( unique )   sb append " UNIQUE"
    }
  }

  /** Builder for DDL statements for sequences. */
  class SequenceDDLBuilder(seq: Sequence[_]) {
    def buildDDL: DDL = {
      val b = new StringBuilder append "create sequence " append quoteIdentifier(seq.name)
      seq._increment.foreach { b append " increment " append _ }
      seq._minValue.foreach { b append " minvalue " append _ }
      seq._maxValue.foreach { b append " maxvalue " append _ }
      seq._start.foreach { b append " start " append _ }
      if(seq._cycle) b append " cycle"
      DDL(b.toString, "drop sequence " + quoteIdentifier(seq.name))
    }
  }
}

class InsertBuilderResult(val table: TableNode, val sql: String, val fields: ConstArray[FieldSymbol]) {
  def buildInsert(compiledQuery: Node): SQLBuilder.Result =
    throw new SlickException("Building Query-based inserts from this InsertBuilderResult is not supported")
}<|MERGE_RESOLUTION|>--- conflicted
+++ resolved
@@ -194,11 +194,7 @@
       }
     }
 
-<<<<<<< HEAD
-    protected def scanJoins(from: ConstArray[(TermSymbol, Node)]): Unit =  {
-=======
     protected def scanJoins(from: ConstArray[(TermSymbol, Node)]): Unit = {
->>>>>>> 14db18d7
       for((sym, j: Join) <- from) {
         joins += sym -> j
         scanJoins(j.generators)
@@ -625,11 +621,7 @@
       b.toString
     }
 
-<<<<<<< HEAD
-    protected def addTableOptions(b: StringBuilder): Unit =  {}
-=======
     protected def addTableOptions(b: StringBuilder): Unit = {}
->>>>>>> 14db18d7
 
     protected def dropTable(ifExists: Boolean): String = "drop table "+(if(ifExists) "if exists " else "")+quoteTableName(tableNode)
 
@@ -650,11 +642,7 @@
       sb.toString
     }
 
-<<<<<<< HEAD
-    protected def addForeignKey(fk: ForeignKey, sb: StringBuilder): Unit =  {
-=======
     protected def addForeignKey(fk: ForeignKey, sb: StringBuilder): Unit = {
->>>>>>> 14db18d7
       sb append "constraint " append quoteIdentifier(fk.name) append " foreign key("
       addForeignKeyColumnList(fk.linearizedSourceColumns, sb, tableNode.tableName)
       sb append ") references " append quoteTableName(fk.targetTable) append "("
@@ -669,11 +657,7 @@
       sb.toString
     }
 
-<<<<<<< HEAD
-    protected def addPrimaryKey(pk: PrimaryKey, sb: StringBuilder): Unit =  {
-=======
     protected def addPrimaryKey(pk: PrimaryKey, sb: StringBuilder): Unit = {
->>>>>>> 14db18d7
       sb append "constraint " append quoteIdentifier(pk.name) append " primary key("
       addPrimaryKeyColumnList(pk.columns, sb, tableNode.tableName)
       sb append ")"
@@ -694,11 +678,7 @@
     protected def addPrimaryKeyColumnList(columns: IndexedSeq[Node], sb: StringBuilder, requiredTableName: String) =
       addColumnList(columns, sb, requiredTableName, "foreign key constraint")
 
-<<<<<<< HEAD
-    protected def addColumnList(columns: IndexedSeq[Node], sb: StringBuilder, requiredTableName: String, typeInfo: String): Unit =  {
-=======
     protected def addColumnList(columns: IndexedSeq[Node], sb: StringBuilder, requiredTableName: String, typeInfo: String): Unit = {
->>>>>>> 14db18d7
       var first = true
       for(c <- columns) c match {
         case Select(t: TableNode, field: FieldSymbol) =>
@@ -726,11 +706,7 @@
     protected var defaultLiteral: String = null
     init()
 
-<<<<<<< HEAD
-    protected def init(): Unit =  {
-=======
     protected def init(): Unit = {
->>>>>>> 14db18d7
       for(o <- column.options) handleColumnOption(o)
       if(sqlType ne null) {
         size.foreach(l => sqlType += s"($l)")
@@ -753,11 +729,7 @@
 
     def appendType(sb: StringBuilder): Unit = sb append sqlType
 
-<<<<<<< HEAD
-    def appendColumn(sb: StringBuilder): Unit =  {
-=======
     def appendColumn(sb: StringBuilder): Unit = {
->>>>>>> 14db18d7
       sb append quoteIdentifier(column.name) append ' '
       appendType(sb)
       appendOptions(sb)
