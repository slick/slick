package slick.compiler

import slick.ast.Library.AggregateFunctionSymbol
import slick.SlickTreeException
import slick.ast._
import slick.ast.QueryParameter.constOp
import slick.ast.Util._
import slick.ast.TypeUtil._
import slick.util.{ConstArray, Ellipsis}

/** This phase merges nested nodes of types Bind, Filter, GroupBy, SortBy, Take, Drop,
  * CollectionCast and Distinct to Comprehension nodes. Nodes can be merged if they occur in the
  * following order:
  *
  * [Source] -> Filter (where) -> GroupBy -> SortBy / (Distinct | Filter (having)) -> Take / Drop
  *
  * Aliasing Binds and CollectionCasts are allowed everywhere in the chain. Any out of order
  * operation starts a new chain with a subquery as the source.
  */
class MergeToComprehensions extends Phase {
  val name = "mergeToComprehensions"

  /** A map from a TypeSymbol and a field on top of it to a new Symbol */
  type Replacements = Map[(TypeSymbol, TermSymbol), TermSymbol]

  type Mappings = ConstArray[((TypeSymbol, TermSymbol), List[TermSymbol])]

  def apply(state: CompilerState) = state.map(n => ClientSideOp.mapResultSetMapping(n, keepType = false) { rsm =>
    rsm.copy(from = convert(rsm.from), map = rsm.map.replace { case r: Ref => r.untyped })
  }.infer())

  def convert(tree: Node): Node = {
    // Find all references into tables so we can convert TableNodes to Comprehensions
    val tableFields =
      tree.collect { case Select(_ :@ NominalType(t: TableIdentitySymbol, _), f) => (t, f) }
        .toSeq.groupBy(_._1).transform((_, v) => v.map(_._2).distinct.toVector)
    logger.debug("Table fields: " + tableFields)

    /** Merge Take, Drop, Bind and CollectionCast into an existing Comprehension */
    def mergeTakeDrop(n: Node, buildBase: Boolean): (Comprehension, Replacements) = n match {
      case Take(f1, count1) =>
        val (c1, replacements1) = mergeTakeDrop(f1, true)
        logger.debug("Merging Take into Comprehension:", Ellipsis(n, List(0)))
        val count2 = applyReplacements(count1, replacements1, c1)
        val fetch2 = c1.fetch match {
          case Some(t) => Some(constOp[Long]("min")(math.min)(t, count2))
          case None => Some(count2)
        }
        val c2 = c1.copy(fetch = fetch2) :@ c1.nodeType
        logger.debug("Merged Take into Comprehension:", c2)
        (c2, replacements1)

      case Drop(f1, count1) =>
        val (c1, replacements1) = mergeTakeDrop(f1, true)
        logger.debug("Merging Drop into Comprehension:", Ellipsis(n, List(0)))
        val count2 = applyReplacements(count1, replacements1, c1)
        val (fetch2, offset2) = (c1.fetch, c1.offset) match {
          case (None,    None   ) => (None, Some(count2))
          case (Some(t), None   ) => (Some(constOp[Long]("max")(math.max)(LiteralNode(0L).infer(), constOp[Long]("-")(_ - _)(t, count2))), Some(count2))
          case (None,    Some(d)) => (None, Some(constOp[Long]("+")(_ + _)(d, count2)))
          case (Some(t), Some(d)) => (Some(constOp[Long]("max")(math.max)(LiteralNode(0L).infer(), constOp[Long]("-")(_ - _)(t, count2))), Some(constOp[Long]("+")(_ + _)(d, count2)))
        }
        val c2 = c1.copy(fetch = fetch2, offset = offset2) :@ c1.nodeType
        logger.debug("Merged Drop into Comprehension:", c2)
        (c2, replacements1)

      case n =>
        mergeCommon(mergeTakeDrop _, mergeSortBy _, n, buildBase, allowFilter = false)
    }

    /** Merge Bind, Filter (as WHERE or HAVING depending on presence of GROUP BY), CollectionCast,
      * SortBy and Distinct into an existing Comprehension. If Distinct is present, no other
      * Distinct or Filter (as HAVING) is allowed. A subquery is created if necessary to avoid
      * this situation. */
    def mergeSortBy(n: Node, buildBase: Boolean): (Comprehension, Replacements) = n match {
      case SortBy(s1, f1, b1) =>
        val (c1, replacements1) = mergeSortBy(f1, true)
        logger.debug("Merging SortBy into Comprehension:", Ellipsis(n, List(0)))
        val b2 = b1.map { case (n, o) => (applyReplacements(n, replacements1, c1), o) }
        val c2 = c1.copy(orderBy = b2 ++ c1.orderBy) :@ c1.nodeType
        logger.debug("Merged SortBy into Comprehension:", c2)
        (c2, replacements1)

      case ForUpdate(s1, f1) =>
        val (c1, replacements1) = mergeSortBy(f1, true)
        logger.debug("Merging ForUpdate into Comprehension:", Ellipsis(n, List(0)))
        val c2 = c1.copy(forUpdate = true) :@ c1.nodeType
        logger.debug("Merged ForUpdate into Comprehension:", c2)
        (c2, replacements1)

      case Distinct(s1, f1, o1) =>
        val (c1, replacements1) = mergeSortBy(f1, true)
        val (c1a, replacements1a) =
          if(c1.distinct.isDefined || c1.having.isDefined) toSubquery(c1, replacements1)
          else (c1, replacements1)
        logger.debug("Merging Distinct into Comprehension:", Ellipsis(n, List(0)))
        val o2 = applyReplacements(o1, replacements1a, c1a)
        val c2 = c1a.copy(distinct = Some(ProductNode(ConstArray(o2)).flatten.infer())) :@ c1a.nodeType
        logger.debug("Merged Distinct into Comprehension:", c2)
        (c2, replacements1a)

      case n =>
        mergeCommon(mergeSortBy _, mergeGroupBy _, n, buildBase)
    }

    /** Merge GroupBy into an existing Comprehension or create new Comprehension from non-grouping Aggregation */
    def mergeGroupBy(n: Node, buildBase: Boolean): (Comprehension, Replacements) = n match {
      case Bind(s1, GroupBy(s2, f1, b1, ts1), Pure(str1, ts2)) =>
        val (c1, replacements1) = mergeFilterWhere(f1, true)
        logger.debug("Merging GroupBy into Comprehension:", Ellipsis(n, List(0, 0)))
        val (c1a, replacements1a, b2a) = {
          val b2 = applyReplacements(b1, replacements1, c1)
          // Check whether groupBy keys containing bind variables are returned for further use
          // and push the current Comprehension into a subquery if this is the case.
          val leakedPaths =
            str1.collect({ case FwdPath(s :: ElementSymbol(1) :: rest) if s == s1 => rest }, stopOnMatch = true)
          val isParam = leakedPaths.nonEmpty && ({
            logger.debug("Leaked paths to GroupBy keys: " + leakedPaths.map(l => ("_" :: l).mkString(".")).mkString(", "))
            val targets = leakedPaths.map(_.foldLeft(b2)(_ select _))
            targets.indexWhere(_.findNode {
              case _: QueryParameter => true
              case n: LiteralNode => n.volatileHint
              case _ => false
            }.isDefined) >= 0
          })
          if(isParam) {
            logger.debug("Pushing GroupBy source into subquery to avoid repeated parameter")
            val (c1a, replacements1a) = toSubquery(c1, replacements1)
            val b2a = applyReplacements(b1, replacements1a, c1a)
            (c1a, replacements1a, b2a)
          } else (c1, replacements1, b2)
        }
        val str2 = str1.replace {
          case Aggregate(_, FwdPath(s :: ElementSymbol(2) :: Nil), v) if s == s1 =>
            applyReplacements(v, replacements1a, c1a).replace {
              case Apply(f: AggregateFunctionSymbol, ConstArray(ch)) :@ tpe =>
                Apply(f, ConstArray(ch match {
                  case StructNode(ConstArray(ch, _*)) => ch._2
                  case n => n
                }))(tpe)
            }
          case FwdPath(s :: ElementSymbol(1) :: rest) if s == s1 =>
            rest.foldLeft(b2a) { case (n, s) => n.select(s) }.infer()
        }
        val c2 = c1a.copy(groupBy = Some(ProductNode(ConstArray(b2a)).flatten), select = Pure(str2, ts2)).infer()
        logger.debug("Merged GroupBy into Comprehension:", c2)
        val StructNode(defs2) = str2
        val replacements = defs2.iterator.map { case (f, _) => (ts2, f) -> f }.toMap
        logger.debug("Replacements are: "+replacements)
        (c2, replacements)

      case n @ Pure(Aggregate(s1, f1, str1), ts) =>
        logger.debug("Merging Aggregate source into Comprehension:", Ellipsis(n, List(0, 0)))
        val (c1, replacements1) = {
          val (c, r) = mergeFilterWhere(f1, true)
          if(c.groupBy.isDefined || c.distinct.isDefined || c.fetch.isDefined || c.offset.isDefined) toSubquery(c, r)
          else (c, r)
        }
        logger.debug("New source at this point is:", c1)
        val str2 = applyReplacements(str1, replacements1, c1)
        val c2 = c1.copy(select = Pure(str2, ts)).infer()
        logger.debug("Merged Aggregate source into Comprehension:", c2)
        val StructNode(defs) = str2
        val repl = defs.iterator.map { case (f, _) => ((ts, f), f) }.toMap
        logger.debug("Replacements are: "+repl)
        (c2, repl)

      case n => mergeFilterWhere(n, buildBase)
    }

    /** Merge Bind, Filter (as WHERE), CollectionCast into an existing Comprehension */
    def mergeFilterWhere(n: Node, buildBase: Boolean): (Comprehension, Replacements) =
      mergeCommon(mergeFilterWhere _, convertBase _, n, buildBase)

    /** Build a base Comprehension from a non-Comprehension base (e.g. Join) or a sub-Comprehension */
    def convertBase(n: Node, buildBase: Boolean): (Comprehension, Replacements) = {
      val (n2, mappings) = {
        if(buildBase) createSourceOrTopLevel(n)
        else createSource(n).getOrElse(throw new SlickTreeException("Cannot convert node to SQL Comprehension", n))
      }
      buildSubquery(n2, mappings)
    }

    /** Convert a Node for use as a source in a Join. Joins and TableNodes are not converted to
      * Comprehensions. Instead of returning regular replacements, the method returns identity
      * mappings for all fields in the source. */
    def createSource(n: Node): Option[(Node, Mappings)] = n match {
      case t: TableNode =>
        logger.debug("Creating source from TableNode:", t)
        val mappings = ConstArray.from(tableFields.getOrElse(t.identity, Seq.empty).map(f => ((t.identity: TypeSymbol, f), f :: Nil)))
        logger.debug("Mappings are: "+mappings)
        Some((t, mappings))
      case p @ Pure(StructNode(defs), ts) =>
        logger.debug("Creating source from Pure:", p)
        val mappings = defs.map { case (f, _) => ((ts, f), f :: Nil) }
        logger.debug("Mappings are: "+mappings)
        Some((p, mappings))
      case j @ Join(ls, rs, l1, r1, jt, on1) =>
        logger.debug(s"Creating source from Join $ls/$rs:", j)
        val (l2 @ (_ :@ CollectionType(_, ltpe)), lmap) = dealias(l1)(createSourceOrTopLevel)
        val (r2 @ (_ :@ CollectionType(_, rtpe)), rmap) = dealias(r1)(createSourceOrTopLevel)
        logger.debug(s"Converted left side of Join $ls/$rs:", l2)
        logger.debug(s"Converted right side of Join $ls/$rs:", r2)
        // Detect and remove empty join sides
        val noCondition = on1 == LiteralNode(true).infer()
        val noLeft = l2 match {
          case Pure(StructNode(ConstArray()), _) => true
          case _ => false
        }
        val noRight = r2 match {
          case Pure(StructNode(ConstArray()), _) => true
          case _ => false
        }
        if(noLeft && noCondition) {
          Some((r2, rmap))
        } else if(noRight && noCondition) {
          Some((l2, lmap))
        } else {
          val mappings =
            lmap.map { case (key, ss) => (key, ElementSymbol(1) :: ss )} ++
            rmap.map { case (key, ss) => (key, ElementSymbol(2) :: ss )}
          val mappingsM = mappings.iterator.toMap
          logger.debug(s"Mappings for `on` clause in Join $ls/$rs: "+mappingsM)
          val on2 = on1.replace({
            case p @ FwdPathOnTypeSymbol(ts, _ :: s :: Nil) =>
              //logger.debug(s"Finding ($ts, $s)")
              mappingsM.get((ts, s)) match {
                case Some(ElementSymbol(idx) :: ss) =>
                  //logger.debug(s"Found $idx :: $ss")
                  FwdPath((if(idx == 1) ls else rs) :: ss)
                case _ => p
              }
          }, bottomUp = true).infer(
              scope = Type.Scope(j.leftGen -> l2.nodeType.asCollectionType.elementType) +
                (j.rightGen -> r2.nodeType.asCollectionType.elementType))
          logger.debug(s"Transformed `on` clause in Join $ls/$rs:", on2)
          val j2 = j.copy(left = l2, right = r2, on = on2).infer()
          logger.debug(s"Created source from Join $ls/$rs:", j2)
          Some((j2, mappings))
        }
      case n => None
    }

    /** Create a source node, or alternatively a top-level node (possibly lifting the node into a
      * subquery) if it is not a valid source. */
    def createSourceOrTopLevel(n: Node): (Node, Mappings) = createSource(n).getOrElse {
      logger.debug("Creating subquery from top-level:", n)
      createTopLevel(n)
    }

    /** Create a Union or Comprehension (suitable for the top level of a query). */
    def createTopLevel(n: Node): (Node, Mappings) = n match {
      case u @ Union(l1, r1, all) =>
        logger.debug("Converting Union:", Ellipsis(u, List(0), List(1)))
        val (l2, rep1) = createTopLevel(l1)
        val (r2, rep2) = createTopLevel(r1)
        val u2 = u.copy(left = l2, right = r2).infer()
        logger.debug("Converted Union:", u2)
        (u2, rep1)

      case Subquery(n, _) =>
        createTopLevel(n)

      case n =>
        val (c, rep) = mergeTakeDrop(n, false)
<<<<<<< HEAD
        val mappings = ConstArray.from(rep.mapValues(_ :: Nil).toSeq)
=======
        val mappings = ConstArray.from(rep.transform((_, v) => v :: Nil))
>>>>>>> 812b6f25
        logger.debug("Mappings are: "+mappings)
        val c2 = c.select match {
          // Ensure that the select clause is non-empty
          case Pure(StructNode(ConstArray.empty), _) =>
            c.copy(select = Pure(StructNode(ConstArray((new AnonSymbol, LiteralNode(1)))))).infer()
          case _ => c
        }
        (c2, mappings)
    }

    def convert1(n: Node): Node = n match {
      case CollectionCast(_, _) =>
        n.mapChildren(convert1, keepType = true)
      case n :@ Type.Structural(CollectionType(cons, el)) =>
        convertOnlyInScalar(createTopLevel(n)._1)
      case a: Aggregate =>
        logger.debug("Merging Aggregate into Comprehension:", Ellipsis(a, List(0)))
        val (c1, rep) = mergeFilterWhere(a.from, true)
        val sel2 = applyReplacements(a.select, rep, c1)
        val c2 = c1.copy(select = Pure(sel2)).infer()
        val c3 = convertOnlyInScalar(c2)
        val res = Library.SilentCast.typed(a.nodeType, c3).infer()
        logger.debug("Merged Aggregate into Comprehension as:", res)
        res
      case n =>
        n.mapChildren(convert1, keepType = true)
    }

    def convertOnlyInScalar(n: Node): Node = n match {
      case n :@ Type.Structural(CollectionType(_, _)) =>
        n.mapChildren(convertOnlyInScalar, keepType = true)
      case n => convert1(n)
    }

    val tree2 :@ CollectionType(cons2, _) = convert1(tree)
    val cons1 = tree.nodeType.asCollectionType.cons
    if(cons2 != cons1) CollectionCast(tree2, cons1).infer()
    else tree2
  }

  /** Lift a valid top-level or source Node into a subquery */
  def buildSubquery(n: Node, mappings: Mappings): (Comprehension, Replacements) = {
    logger.debug("Building new Comprehension from:", n)
    val newSyms = mappings.map(x => (x, new AnonSymbol))
    val s = new AnonSymbol
    val struct = StructNode(newSyms.map { case ((_, ss), as) => (as, FwdPath(s :: ss)) })
    val pid = new AnonTypeSymbol
    val res = Comprehension(s, n, select = Pure(struct, pid)).infer()
    logger.debug("Built new Comprehension:", res)
    val replacements = newSyms.iterator.map { case (((ts, f), _), as) => ((ts, f), as) }.toMap
    logger.debug("Replacements are: "+replacements)
    (res, replacements)
  }

  def toSubquery(n: Comprehension, r: Replacements): (Comprehension, Replacements) =
<<<<<<< HEAD
    buildSubquery(n, ConstArray.from(r.mapValues(_ :: Nil).toSeq))
=======
    buildSubquery(n, ConstArray.from(r.transform((_, v) => v :: Nil)))
>>>>>>> 812b6f25

  /** Merge the common operations Bind, Filter and CollectionCast into an existing Comprehension.
    * This method is used at different stages of the pipeline. If the Comprehension already contains
    * a Distinct clause, it is pushed into a subquery. */
  def mergeCommon(rec: (Node, Boolean) => (Comprehension, Replacements), parent: (Node, Boolean) => (Comprehension, Replacements),
                  n: Node, buildBase: Boolean,
                  allowFilter: Boolean = true): (Comprehension, Replacements) = n match {
    case Bind(s1, f1, Pure(StructNode(defs1), ts1)) if !f1.isInstanceOf[GroupBy] =>
      val (c1, replacements1) = rec(f1, true)
      logger.debug("Merging Bind into Comprehension as 'select':", Ellipsis(n, List(0)))
      val defs2 = defs1.map { case (s, d) => (s, applyReplacements(d, replacements1, c1)) }
      val c2 = c1.copy(select = Pure(StructNode(defs2), ts1)).infer()
      logger.debug("Merged Bind into Comprehension as 'select':", c2)
      val replacements = defs2.iterator.map { case (f, _) => (ts1, f) -> f }.toMap
      logger.debug("Replacements are: "+replacements)
      (c2, replacements)

    case Filter(s1, f1, p1) if allowFilter =>
      val (c1, replacements1) = rec(f1, true)
      val (c1a, replacements1a) =
        if(c1.distinct.isDefined) toSubquery(c1, replacements1)
        else (c1, replacements1)
      logger.debug("Merging Filter into Comprehension:", Ellipsis(n, List(0)))
      val p2 = applyReplacements(p1, replacements1a, c1a)
      val c2 =
        if(c1a.groupBy.isEmpty) c1a.copy(where = Some(c1a.where.fold(p2)(and(_, p2)).infer())) :@ c1a.nodeType
        else c1a.copy(having = Some(c1a.having.fold(p2)(and(p2, _)).infer())) :@ c1a.nodeType
      logger.debug("Merged Filter into Comprehension:", c2)
      (c2, replacements1a)

    case CollectionCast(ch, _) =>
      rec(ch, buildBase)

    case n => parent(n, buildBase)
  }

  def and(p1: Node, p2: Node): Node = {
    val t1 = p1.nodeType.structural
    Library.And.typed(if(t1.isInstanceOf[OptionType]) t1 else p2.nodeType.structural, p1, p2)
  }

  /** Remove purely aliasing `Bind` mappings, apply the conversion to the source, then inject the
    * mappings back into the source's mappings. */
  def dealias(n: Node)(f: Node => (Node, Mappings)): (Node, Mappings) = {
    def isAliasing(base: TermSymbol, defs: ConstArray[(TermSymbol, Node)]) = {
      val r = defs.forall {
        case (_, FwdPath(s :: _)) if s == base => true
        case _ => false
      }
      logger.debug("Bind from "+base+" is aliasing: "+r)
      r
    }
    n match {
      case Bind(_, _: GroupBy, _) => f(n) // we need this Bind for the GroupBy transformation
      case Bind(s, from, Pure(StructNode(defs), ts1)) if isAliasing(s, defs) =>
        val (n2, map1) = dealias(from)(f)
        logger.debug("Recombining aliasing Bind mappings "+defs)
        val map1M = map1.iterator.toMap
        val map2 = defs.map { case (f1, p) =>
          val sel = p.findNode {
            case Select(_ :@ NominalType(_, _), _) => true
            case _ => false
          }.getOrElse(throw new SlickTreeException("Missing path on top of TypeSymbol in:", p))
          val Select(_ :@ NominalType(ts2, _), f2) = sel
          (ts1, f1) -> map1M((ts2, f2))
        }
        (n2, map2)
      case n => f(n)
    }
  }

  /** Apply the replacements and current selection of a Comprehension to a new Node that
    * will be merged into the Comprehension. */
  def applyReplacements(n1: Node, r: Replacements, c: Comprehension): Node = {
    val Pure(StructNode(base), _) = c.select
    val baseM = base.iterator.toMap
    n1.replace({ case n @ Select(_ :@ NominalType(ts, _), s) =>
      r.get((ts, s)) match {
        case Some(s2) => baseM(s2)
        case None => n
      }
    }, bottomUp = true, keepType = true)
  }

  object FwdPathOnTypeSymbol {
    def unapply(n: Node): Option[(TypeSymbol, List[TermSymbol])] = n match {
      case (n: PathElement) :@ NominalType(ts, _) => Some((ts, List(n.sym)))
      case Select(in, s) => unapply(in).map { case (ts, l) => (ts, l :+ s) }
      case _ => None
    }
  }
}<|MERGE_RESOLUTION|>--- conflicted
+++ resolved
@@ -263,11 +263,7 @@
 
       case n =>
         val (c, rep) = mergeTakeDrop(n, false)
-<<<<<<< HEAD
-        val mappings = ConstArray.from(rep.mapValues(_ :: Nil).toSeq)
-=======
         val mappings = ConstArray.from(rep.transform((_, v) => v :: Nil))
->>>>>>> 812b6f25
         logger.debug("Mappings are: "+mappings)
         val c2 = c.select match {
           // Ensure that the select clause is non-empty
@@ -323,11 +319,7 @@
   }
 
   def toSubquery(n: Comprehension, r: Replacements): (Comprehension, Replacements) =
-<<<<<<< HEAD
-    buildSubquery(n, ConstArray.from(r.mapValues(_ :: Nil).toSeq))
-=======
     buildSubquery(n, ConstArray.from(r.transform((_, v) => v :: Nil)))
->>>>>>> 812b6f25
 
   /** Merge the common operations Bind, Filter and CollectionCast into an existing Comprehension.
     * This method is used at different stages of the pipeline. If the Comprehension already contains
