#!/bin/bash

# Setup:
# - Copy keys to admin/secring.asc, admin/pubring.asc
#   - Use a new key pair per repository
# - ssh-keygen -t rsa -b 4096 -C "<github-user-email>" #save as deploykey
#   - Setup github deploy keys using generated keys, keep a copy of generated keys
# - cp deploykey deploykey.pub admin/
# - openssl rsa -in admin/deploykey -outform pem > admin/deploykey.pem
# - chmod 400 admin/deploykey.pem
# - cp ~/.sbt/sonatype.sbt ./
# - tar cvf secrets.tar admin/secring.asc sonatype.sbt admin/deploykey.pem
# - travis encrypt-file secrets.tar --add
# - rm sonatype.sbt admin/secring.asc admin/deploykey admin/deploykey.pub admin/deploykey.pem secrets.tar
# - Set passphrase in admin/publish-settings.sbt
set -e

if [[ "$CI_TAG" =~ ^v[0-9]+\.[0-9]+(\.[0-9]+)?(-[A-Za-z0-9-]+)? ]]; then
  echo "Going to release from tag $CI_TAG!"
  openssl aes-256-cbc -K $encrypted_c3c0a1170361_key -iv $encrypted_c3c0a1170361_iv -in secrets.tar.enc -out secrets.tar -d
  myVer=$(echo $CI_TAG | sed -e s/^v//)
  publishVersion='set every version := "'$myVer'"'
  extraTarget="publishSigned ; ++2.12.13;doc"
  publish_docs=1
  cp admin/publish-settings.sbt ./
  echo "Contents of secrets.tar:"
  tar tvf secrets.tar
  tar xf secrets.tar
  chmod 400 admin/deploykey.pem
  echo "sbt build files:"
  ls -l *.sbt project/*.scala
fi

sbt -Dslick.testkit-config=$TESTKIT_CONF \
  "$publishVersion" ++$SCALA_VERSION \
<<<<<<< HEAD
  testAll \
  root/testSample1 \
  root/testSample2 \
  root/testSample3 \
  root/testSample4 \
  $extraTarget
=======
  coverage testAll coverageReport \
  updateSampleHelloSlick "root/testSample1" \
  "project root" updateSampleSlickPlainsql "root/testSample2" \
  "project root" updateSampleSlickMultidb "root/testSample3" \
  "project root" updateSampleSlickTestkitExample "root/testSample4" \
  "project root" $extraTarget
>>>>>>> fbbe9c05

if test "$publish_docs" = "1" ; then
  slick_dir=$(pwd)
  docs_repo="slick/doc.git"
  generated_docs=$slick_dir/doc/target/
  mkdir /tmp/slick-docs/
  cd /tmp/slick-docs/
  echo "Cloning repo: $docs_repo"
  git clone https://github.com/$docs_repo
  cd doc
  echo "Checking out to branch gh-pages"
  git checkout gh-pages
  mkdir $myVer
  cd $myVer
  echo "Copying generated docs to $myVer"
  cp -r $generated_docs/* ./
  cd ..
  export GIT_SSH_COMMAND="ssh -i $slick_dir/admin/deploykey.pem "
  git remote set-url origin git@github.com:$docs_repo
  git add .
  git commit -a -m "Add docs for tag release $myVer"
  echo "Pushing to remote server"
  git push
  echo "Successfully pushed docs"
fi<|MERGE_RESOLUTION|>--- conflicted
+++ resolved
@@ -33,21 +33,12 @@
 
 sbt -Dslick.testkit-config=$TESTKIT_CONF \
   "$publishVersion" ++$SCALA_VERSION \
-<<<<<<< HEAD
-  testAll \
+  coverage testAll coverageReport \
   root/testSample1 \
   root/testSample2 \
   root/testSample3 \
   root/testSample4 \
   $extraTarget
-=======
-  coverage testAll coverageReport \
-  updateSampleHelloSlick "root/testSample1" \
-  "project root" updateSampleSlickPlainsql "root/testSample2" \
-  "project root" updateSampleSlickMultidb "root/testSample3" \
-  "project root" updateSampleSlickTestkitExample "root/testSample4" \
-  "project root" $extraTarget
->>>>>>> fbbe9c05
 
 if test "$publish_docs" = "1" ; then
   slick_dir=$(pwd)
